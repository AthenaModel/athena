--- conflicted
+++ resolved
@@ -63,12 +63,7 @@
     <!-- Services -->
     <script src="js/services/entities.js"></script>
     <script src="js/services/arachne.js"></script>
-<<<<<<< HEAD
     <script src="js/services/comparison.js"></script>
-    <script src="js/services/lasttab.js"></script>
-=======
-    <script src="js/services/comp.js"></script>
->>>>>>> c0da3b08
     <script src="js/services/tab.js"></script>
 
     <!-- Controllers -->
