<!DOCTYPE html>
<html ng-app="arachne" lang="en">
  <head>
    <meta charset="utf-8">
    <meta http-equiv="X-UA-Compatible" content="IE=edge">
    <meta name="viewport" content="width=device-width, initial-scale=1">
    <!-- The above 3 meta tags *must* come first in the head; any other head content must come *after* these tags -->
    <meta name="description" content="Arachne Test Web App">
    <meta name="author" content="William H. Duquette">
    <link rel="icon" href="favicon.ico">

    <title>Arachne Test Interface</title>

    <!-- Bootstrap core CSS -->
    <link href="bootstrap/css/bootstrap.min.css" rel="stylesheet">
    <link href="arachne.css" rel="stylesheet">
  </head>

  <body>
    <section ng-controller="TopNavbarController as topnav">
      <nav class="navbar navbar-inverse navbar-fixed-top">
        <div class="container-fluid">
          <div class="navbar-header">
            <button type="button" class="navbar-toggle collapsed" data-toggle="collapse" data-target="#navbar" aria-expanded="false" aria-controls="navbar">
              <span class="sr-only">Toggle navigation</span>
              <span class="icon-bar"></span>
              <span class="icon-bar"></span>
              <span class="icon-bar"></span>
            </button>
            <a class="navbar-brand" href="#/home">Arachne {{topnav.version()}}</a>
          </div>
          <div id="navbar" class="collapse navbar-collapse">
            <ul class="nav navbar-nav">
              <li> <a href="#/home">Home</a> </li>
              <li> <a href="#/scenarios">Scenarios</a> </li>
              <li> <a href="#/debug">Debug</a> </li>
              <li> <a href="#/help">Help</a> </li>
            </ul>
          </div><!--/.nav-collapse -->
        </div>
      </nav>

      <div ng-view></div>
    </section>

    <!-- Bootstrap core JavaScript
    ================================================== -->
    <!-- Placed at the end of the document so the pages load faster -->
    <script src="js/vendor/jquery-1.11.3.min.js"></script>
    <script src="bootstrap/js/bootstrap.min.js"></script>

    <!-- Javascript Libraries -->
    <script src="js/vendor/angular.min.js"></script>
    <script src="js/vendor/angular-route.min.js"></script>
<<<<<<< HEAD
    <script src="js/vendor/angu-fixed-header-table.js"></script>
=======
    <script src="js/vendor/angular-sanitize.min.js"></script>
>>>>>>> 5d48298a

    <!-- Main App -->
    <script src="js/app.js"></script>
    <script src="js/routes.js"></script>

    <!-- Services -->
    <script src="js/services/arachne.js"></script>
    <script src="js/services/lasttab.js"></script>

    <!-- Controllers -->
    <script src="js/controllers/top-navbar-controller.js"></script>
    <script src="js/controllers/scenarios-index-controller.js"></script>
    <script src="js/controllers/scenops-controller.js"></script>
    <script src="js/controllers/case-controller.js"></script>
    <script src="js/controllers/object-controller.js"></script>
    <script src="js/controllers/debug-index-controller.js"></script>

    <!-- Directives -->
    <script src="js/directives/ar-mainpage.js"></script>
    <script src="js/directives/ar-example.js"></script>
    <script src="js/directives/ar-result.js"></script>
    <script src="js/directives/ar-filelist.js"></script>

  </body>
</html><|MERGE_RESOLUTION|>--- conflicted
+++ resolved
@@ -52,11 +52,8 @@
     <!-- Javascript Libraries -->
     <script src="js/vendor/angular.min.js"></script>
     <script src="js/vendor/angular-route.min.js"></script>
-<<<<<<< HEAD
+    <script src="js/vendor/angular-sanitize.min.js"></script>
     <script src="js/vendor/angu-fixed-header-table.js"></script>
-=======
-    <script src="js/vendor/angular-sanitize.min.js"></script>
->>>>>>> 5d48298a
 
     <!-- Main App -->
     <script src="js/app.js"></script>
