--- conflicted
+++ resolved
@@ -1,6 +1,5 @@
 # TODO.md - Athena TODO List
 
-<<<<<<< HEAD
 - Arachne
   - Make sure Arachne uses "safeeval" rather than "eval".
   - What should the htdocs directory look like?
@@ -8,17 +7,14 @@
     - Population script in ./bin?
   - Write arachne(1) man page, referencing I/F doc.
   - Write athena_log(1) man page.
-=======
-- athena-slave:
-  - CLI history is not getting saved.
-    - saveprefs is getting called.
-    - Perhaps LoadPrefs isn't properly closing the file, so Windows is 
-      helpfully writing to another file?
-      - But LoadPrefs is using "readfile"
-      - No "Virtual" directory with alternate file in it.
-  - Finish athena(n) man page!!!!!!!
-  - Figure out what to do about athena(n)-client access to the RDB.
->>>>>>> dc922636
+- CLI history is not getting saved.
+  - saveprefs is getting called.
+  - Perhaps LoadPrefs isn't properly closing the file, so Windows is 
+    helpfully writing to another file?
+    - But LoadPrefs is using "readfile"
+    - No "Virtual" directory with alternate file in it.
+- Finish athena(n) man page!!!!!!!
+- Figure out what to do about athena(n)-client access to the RDB.
 - Significant Outputs:
   - All history variable base names should be unique, e.g., nbsecurity.n rather
     than security.n.
