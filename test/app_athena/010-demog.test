--- conflicted
+++ resolved
@@ -396,13 +396,8 @@
         econ setstate ENABLED
 
         ted create JOE BOB BLUE USAID NB1 NB2 SHIA SUNN KURD 
-<<<<<<< HEAD
-        parmdb set demog.maxcommute NEAR
+        parm set demog.maxcommute NEAR
         adb eval {UPDATE nbrel_mn SET proximity='REMOTE'}
-=======
-        parm set demog.maxcommute NEAR
-        rdb eval {UPDATE nbrel_mn SET proximity='REMOTE'}
->>>>>>> 64ab8e79
         ted lock
     } -body {
         set a [adb eval {SELECT ur FROM demog_n WHERE n='NB1'}]
@@ -418,13 +413,8 @@
     test econstats-1.4 {Workers won't travel, more unemployment} -setup {
         econ setstate ENABLED
         ted create JOE BOB BLUE USAID NB1 NB2 SHIA SUNN KURD 
-<<<<<<< HEAD
-        parmdb set demog.maxcommute NEAR 
+        parm set demog.maxcommute NEAR 
         adb eval {UPDATE nbrel_mn SET proximity='NEAR'}
-=======
-        parm set demog.maxcommute NEAR 
-        rdb eval {UPDATE nbrel_mn SET proximity='NEAR'}
->>>>>>> 64ab8e79
         ted lock
     } -body {
         set a [adb eval {SELECT ur FROM demog_n WHERE n='NB1'}]
