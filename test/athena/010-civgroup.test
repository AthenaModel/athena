# -*-Tcl-*-
#-----------------------------------------------------------------------
# TITLE:
#    010-civgroup.test
#
# AUTHOR:
#    Will Duquette
#
# DESCRIPTION:
#    tdb civgroup(sim) tests.
#
#    This test suite tests the civgroup(sim) mutators and queries
#
#-----------------------------------------------------------------------

#-----------------------------------------------------------------------
# Initialize tcltest(n) and athena(1)

if {[lsearch [namespace children] ::tcltest] == -1} {
    source [file join [file dirname [file normalize [info script]]] ted.tcl]

    # Initialize tcltest(n), athena(n), et al.
    ted init $argv
}

#-----------------------------------------------------------------------
# Test Suite
#
# The tests run in a namespace so as not to interfere with other
# test suites.

namespace eval ::athena_test::tests:: {
    #-------------------------------------------------------------------
    # Set up the test environment

    # Import tcltest(n)
    namespace import ::tcltest::*

    # Clean up after a test

    proc cleanup {} {
        # Clean up the test environment
        array unset parms
        ted cleanup
    }

    #-------------------------------------------------------------------
    # create

    test create-1.1 {civgroup is created} -body {
        tdb civgroup create [ted entity SHIA]
        ted querylist {SELECT * FROM civgroups_view}
    } -cleanup {
        cleanup
    } -match dict -result {
g           SHIA
longname    Shia
bsid        1
color       #c00001
demeanor    AVERAGE
basepop     1000
pop_cr      0.0
gtype       CIV
n           NB1
sa_flag     0
lfp         60
housing     AT_HOME
hist_flag   0
upc         0.0
    }

    test create-1.3 {sat curves are created} -body {
        tdb civgroup create [ted entity SHIA]
        tdb eval {SELECT c FROM sat_gc WHERE g='SHIA' ORDER BY c}
    } -cleanup {
        cleanup
    } -result {AUT CUL QOL SFT}

    test create-1.4 {coop curves are created} -setup {
        ted create BLUE
    } -body {
        tdb civgroup create [ted entity SHIA]
        tdb eval {SELECT f,g FROM coop_fg ORDER BY f,g}
    } -cleanup {
        cleanup
    } -result {SHIA BLUE}

    test create-2.1 {undo deletes the civgroup} -setup {
        tdb civgroup create [ted entity SHIA]
        set undo [tdb civgroup create [ted entity SUNN]]
    } -body {
        namespace eval :: $undo
        tdb eval {SELECT g FROM civgroups_view}
    } -cleanup {
        cleanup
    } -result {SHIA}

    test create-2.3 {undo deletes the sat curves} -setup {
        set undo [tdb civgroup create [ted entity SUNN]]
    } -body {
        namespace eval :: $undo
        tdb eval {SELECT c FROM sat_gc WHERE g='SHIA' ORDER BY c}
    } -cleanup {
        cleanup
    } -result {}

    test create-1.5 {undo deletes the coop curves} -setup {
        ted create BLUE
    } -body {
        set undo [tdb civgroup create [ted entity SHIA]]

        namespace eval :: $undo
        tdb eval {SELECT f,g FROM coop_fg ORDER BY f,g}
    } -cleanup {
        cleanup
    } -result {}

    #-------------------------------------------------------------------
    # delete

    test delete-1.1 {Group is deleted} -setup {
        ted create SHIA SUNN
    } -body {
        tdb civgroup delete SHIA

        # Is SHIA gone?
        tdb eval {SELECT g FROM civgroups_view}
    } -cleanup {
        cleanup
    } -result {SUNN}


    test delete-2.1 {Undo restores group} -setup {
        ted create SHIA
        set undo [tdb civgroup delete SHIA]
    } -body {
        namespace eval :: $undo
        ted querylist {SELECT * FROM civgroups_view}
    } -cleanup {
        cleanup
    } -match dict -result {
g           SHIA
longname    Shia
bsid        1
color       #c00001
demeanor    AVERAGE
basepop     1000
pop_cr      0.0
gtype       CIV
n           NB1
sa_flag     0
lfp         60
housing     AT_HOME
hist_flag   0
upc         0.0
    }

    test delete-4.1 {sat curves are deleted} -setup {
        ted create SHIA
    } -body {
        tdb civgroup delete SHIA

        tdb eval {SELECT c FROM sat_gc WHERE g='SHIA' ORDER BY c}
    } -cleanup {
        cleanup
    } -result {}


    test delete-4.2 {Undo restores sat curves} -setup {
        ted create SHIA
        set undo [tdb civgroup delete SHIA]
    } -body {
        namespace eval :: $undo
        tdb eval {SELECT c FROM sat_gc WHERE g='SHIA' ORDER BY c}
    } -cleanup {
        cleanup
    } -result {AUT CUL QOL SFT}

    test delete-5.1 {coop curves are deleted} -setup {
        ted create BLUE SHIA
    } -body {
        tdb civgroup delete SHIA

        tdb eval {SELECT f,g FROM coop_fg ORDER BY f,g}
    } -cleanup {
        cleanup
    } -result {}

    test delete-5.2 {Undo restores coop curves} -setup {
        ted create BLUE SHIA
        set undo [tdb civgroup delete SHIA]
    } -body {
        namespace eval :: $undo
        tdb eval {SELECT f,g FROM coop_fg ORDER BY f,g}
    } -cleanup {
        cleanup
    } -result {SHIA BLUE}


    test delete-7.1 {deletes hrel_fg overrides} -setup {
        ted create SHIA SUNN
        ted order HREL:OVERRIDE id {SHIA SUNN}
        ted order HREL:OVERRIDE id {SUNN SHIA}
    } -body {
        tdb civgroup delete SHIA

        tdb eval {SELECT f,g FROM hrel_fg ORDER BY f,g}
    } -cleanup {
        cleanup
    } -result {}

    test delete-7.2 {undo restores hrel_fg overrides} -setup {
        ted create SHIA SUNN
        ted order HREL:OVERRIDE id {SHIA SUNN}
        ted order HREL:OVERRIDE id {SUNN SHIA}

        set undo [tdb civgroup delete SHIA]
    } -body {
        namespace eval :: $undo

        tdb eval {SELECT f,g FROM hrel_fg ORDER BY f,g}
    } -cleanup {
        cleanup
    } -result {SHIA SUNN SUNN SHIA}

    test delete-8.1 {deletes vrel_ga overrides} -setup {
        ted create JOE SHIA
        ted order VREL:OVERRIDE id {SHIA JOE}
    } -body {
        tdb civgroup delete SHIA

        tdb eval {SELECT g,a FROM vrel_ga ORDER BY g,a}
    } -cleanup {
        cleanup
    } -result {}

    test delete-8.2 {undo restores vrel_ga overrides} -setup {
        ted create JOE SHIA
        ted order VREL:OVERRIDE id {SHIA JOE}

        set undo [tdb civgroup delete SHIA]
    } -body {
        namespace eval :: $undo

        tdb eval {SELECT g,a FROM vrel_ga ORDER BY g,a}
    } -cleanup {
        cleanup
    } -result {SHIA JOE}

    test delete-9.1 {deletes cap_kg overrides} -setup {
        ted create CBS
    } -body {
        tdb civgroup delete SHIA

        tdb eval {SELECT k,g FROM cap_kg}
    } -cleanup {
        cleanup
    } -result {}

    test delete-9.2 {undo restores cap_kg overrides} -setup {
        ted create CBS

        set undo [tdb civgroup delete SHIA]
    } -body {
        namespace eval :: $undo

        tdb eval {SELECT k,g FROM cap_kg}
    } -cleanup {
        cleanup
    } -result {CBS SHIA}


    #-------------------------------------------------------------------
    # update


    test update-1.1 {civgroup is updated} -setup {
        ted create SHIA
    } -body {
        tdb civgroup update {
            g            SHIA
            longname     "Shia Folk"
            bsid         2
            color        "#ff0000"
            hist_flag    1
            upc          10.0
        }

        ted querylist {SELECT * FROM civgroups_view}
    } -cleanup {
        cleanup
    } -result {
g          SHIA
longname   Shia Folk
bsid       2
color      #ff0000
demeanor   AVERAGE
basepop    1000
pop_cr     0.0
gtype      CIV
n          NB1
sa_flag    0
lfp        60
housing    AT_HOME
hist_flag  1
upc        10.0
    }


    test update-1.2 {identical values are OK} -setup {
        ted create SHIA
    } -body {
        set a [ted query {SELECT * FROM civgroups_view}]

        tdb civgroup update [ted entity SHIA]

        set b [ted query {SELECT * FROM civgroups_view}]

        expr {$a eq $b}
    } -cleanup {
        cleanup
    } -result {1}


    test update-1.3 {empty values are OK} -setup {
        ted create SHIA
    } -body {
        set a [ted query {SELECT * FROM civgroups_view}]

        tdb civgroup update  {
            g            SHIA
            longname     ""
            color        ""
        }

        set b [ted query {SELECT * FROM civgroups_view}]

        expr {$a eq $b}
    } -cleanup {
        cleanup
    } -result {1}


    test update-2.1 {undo undoes the change} -setup {
        ted create SHIA
    } -body {

        set a [ted query {SELECT * FROM civgroups_view}]

        set undo [tdb civgroup update {
            g            SHIA
            longname     "Shia Folk"
            color        "#ff0000"
        }]

        namespace eval :: $undo

        set b [ted query {SELECT * FROM civgroups_view}]

        expr {$a eq $b}
    } -cleanup {
        cleanup
    } -result {1}

    #-------------------------------------------------------------------
    # names

    test names-1.1 {Returns names: none defined} -body {
        tdb civgroup names
    } -cleanup {
        cleanup
    } -result {}

    test names-1.2 {Returns names} -setup {
        ted create SHIA SUNN
    } -body {
        tdb civgroup names
    } -cleanup {
        cleanup
    } -result {SHIA SUNN}


    #-------------------------------------------------------------------
    # namedict

    test namedict-1.1 {Returns namedict: none defined} -body {
        tdb civgroup namedict
    } -cleanup {
        cleanup
    } -result {}

    test namedict-1.2 {Returns namedict} -setup {
        ted create SHIA SUNN
    } -body {
        ted pdicts [tdb civgroup namedict]
    } -cleanup {
        cleanup
    } -match dict -result {
        SHIA Shia
        SUNN Sunni
    }


    #-------------------------------------------------------------------
    # validate

    test validate-1.1 {Invalid name: none defined} -body {
        tdb civgroup validate NONESUCH
    } -returnCodes {
        error
    } -cleanup {
        cleanup
    } -result {Invalid civilian group, none are defined}

    test validate-1.2 {Invalid name: some defined} -setup {
        ted create SHIA SUNN
    } -body {
        tdb civgroup validate NONESUCH
    } -returnCodes {
        error
    } -cleanup {
        cleanup
    } -result {Invalid civilian group, should be one of: SHIA, SUNN}

    test validate-2.1 {Valid name} -setup {
        ted create SHIA SUNN
    } -body {
        tdb civgroup validate SUNN
    } -cleanup {
        cleanup
    } -result {SUNN}

    #-------------------------------------------------------------------
    # exists

    # tested by validate.
    

    #-------------------------------------------------------------------
    # local names

    test local_names-1.1 {Returns local names: none defined} -body {
        tdb civgroup local names
    } -cleanup {
        cleanup
    } -result {}

    test local_names-1.2 {Returns local names} -setup {
        ted create SHIA SUNN KURD
        tdb eval {
            UPDATE nbhoods SET local=0 WHERE n='NB1'
        }
    } -body {
        tdb civgroup local names
    } -cleanup {
        cleanup
    } -result {KURD}

    #-------------------------------------------------------------------
    # local namedict

    test local_namedict-1.1 {Returns local namedict: none defined} -body {
        tdb civgroup local namedict
    } -cleanup {
        cleanup
    } -result {}

    test local_namedict-1.2 {Returns local namedict} -setup {
        ted create SHIA SUNN KURD
        tdb eval {
            UPDATE nbhoods SET local=0 WHERE n='NB1'
        }
    } -body {
        tdb civgroup local namedict
    } -cleanup {
        cleanup
    } -match dict -result {
        KURD Kurd
    }

    #-------------------------------------------------------------------
    # local validate

    test local_validate-1.1 {Invalid name: none defined} -body {
        tdb civgroup local validate NONESUCH
    } -returnCodes {
        error
    } -cleanup {
        cleanup
    } -result {Invalid local civilian group, none are defined}

    test local_validate-1.2 {Invalid name: some defined} -setup {
        ted create SHIA SUNN KURD
        tdb eval {
            UPDATE nbhoods SET local=0 WHERE n='NB1'
        }
    } -body {
        tdb civgroup local validate SHIA
    } -returnCodes {
        error
    } -cleanup {
        cleanup
    } -result {Invalid local civilian group, should be one of: KURD}

    test local_validate-2.1 {Valid name} -setup {
        ted create SHIA SUNN KURD
        tdb eval {
            UPDATE nbhoods SET local=0 WHERE n='NB1'
        }
    } -body {
        tdb civgroup local validate KURD
    } -cleanup {
        cleanup
    } -result {KURD}

    #-------------------------------------------------------------------
    # gInN

    test gInN-1.1 {g resides in n} -setup {
        ted create NB1 NB2 SHIA KURD
    } -body {
        tdb civgroup gInN SHIA NB1
    } -cleanup {
        cleanup
    } -result {1}

    test gInN-1.1 {g does not reside in n} -setup {
        ted create NB1 NB2 SHIA KURD
    } -body {
        tdb civgroup gInN KURD NB1
    } -cleanup {
        cleanup
    } -result {0}

    #-------------------------------------------------------------------
    # gIn

    test gIn-1.1 {get groups in n} -setup {
        ted create NB1 NB2 SHIA SUNN KURD
    } -body {
        tdb civgroup gIn NB1
    } -cleanup {
        cleanup
    } -result {SHIA SUNN}


    #-------------------------------------------------------------------
    # get

    test get-1.1 {get group dict} -setup {
        ted create NB1 SHIA
    } -body {
        ted pdicts [tdb civgroup get SHIA]
    } -cleanup {
        cleanup
    } -match dict -result {
        basepop    1000
        bsid       1
        color      {#c00001}
        demeanor   AVERAGE
        g          SHIA
        gtype      CIV
        hist_flag  0
        housing    AT_HOME
        lfp        60
        longname   Shia
        n          NB1
        pop_cr     0.0
        sa_flag    0
        upc        0.0
    }

    test get-1.2 {get group attribute} -setup {
        ted create NB1 SHIA
    } -body {
        tdb civgroup get SHIA n
    } -cleanup {
        cleanup
    } -result {NB1}


    #-------------------------------------------------------------------
    # view

    test view-1.1 {view group dict} -setup {
        ted create NB1 SHIA
    } -body {
        ted pdicts [tdb civgroup view SHIA]
    } -cleanup {
        cleanup
    } -match dictglob -result {
        aloc           0.0
        attrition      {}
        basepop        1000
        bsid           1
        bsysname       {Neutral (1)}
        color          {#c00001}
        consumers      {}
        demeanor       AVERAGE
        eloc           0.0
        fancy          {SHIA: Shia}
        g              SHIA
        gtype          CIV
        hist_flag      0
        housing        AT_HOME
        id             SHIA
        labor_force    {}
        lfp            60
<<<<<<< HEAD
        link           {<a href="/app/group/SHIA">SHIA</a>}
        longlink       {<a href="/app/group/SHIA">SHIA: Shia</a>}
=======
>>>>>>> 3ea18cef
        longname       Shia
        mood           0.000
        mood0          0.000
        n              NB1
        pop_cr         0.0
        population     1000
        povfrac        0.0
        povpct         0.0
        pretty_sa_flag No
        req_funding    *
        rloc           0.0
        sa_flag        0
        sat_funding    *
        subsistence    {}
        tc             0.0
        uaf            0.00
        unemployed     {}
        upc            0.0
        ur             0.0
<<<<<<< HEAD
        url            /app/group/SHIA
=======
>>>>>>> 3ea18cef
    }

    #-------------------------------------------------------------------
    # Cleanup

    cleanupTests
}

namespace delete ::athena_test::tests::




<|MERGE_RESOLUTION|>--- conflicted
+++ resolved
@@ -606,11 +606,6 @@
         id             SHIA
         labor_force    {}
         lfp            60
-<<<<<<< HEAD
-        link           {<a href="/app/group/SHIA">SHIA</a>}
-        longlink       {<a href="/app/group/SHIA">SHIA: Shia</a>}
-=======
->>>>>>> 3ea18cef
         longname       Shia
         mood           0.000
         mood0          0.000
@@ -630,10 +625,6 @@
         unemployed     {}
         upc            0.0
         ur             0.0
-<<<<<<< HEAD
-        url            /app/group/SHIA
-=======
->>>>>>> 3ea18cef
     }
 
     #-------------------------------------------------------------------
