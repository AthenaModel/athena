--- conflicted
+++ resolved
@@ -827,10 +827,6 @@
         subsistence    0
         unemployed     0
         urbanization   URBAN
-<<<<<<< HEAD
-        url            /app/nbhood/NB1
-=======
->>>>>>> 3ea18cef
         volatility     0
     }
 
