# -*-Tcl-*-
#-----------------------------------------------------------------------
# TITLE:
#    010-actor.test
#
# AUTHOR:
#    Will Duquette
#
# DESCRIPTION:
#    actor(sim) tests.
#
#    This test suite tests the actor(sim) mutators and queries
#
#-----------------------------------------------------------------------

#-----------------------------------------------------------------------
# Initialize tcltest(n) and athena(1)

if {[lsearch [namespace children] ::tcltest] == -1} {
    source [file join [file dirname [file normalize [info script]]] ted.tcl]

    # Initialize tcltest(n), athena(n), et al.
    ted init $argv
}

#-----------------------------------------------------------------------
# Test Suite
#
# The tests run in a namespace so as not to interfere with other
# test suites.

namespace eval ::athena_test::tests:: {
    #-------------------------------------------------------------------
    # Set up the test environment

    # Import tcltest(n)
    namespace import ::tcltest::*

    # Clean up after a test

    proc cleanup {} {
        # Clean up the test environment
        array unset parms
        ted cleanup
    }

    #-------------------------------------------------------------------
    # mutate create

    test create-1.1 {actor is created} -body {
        tdb actor create [ted entity JOE]
        ted querylist {SELECT * FROM actors}
    } -cleanup {
        cleanup
    } -result {
a                 JOE
longname          Joe the Actor
bsid              1
supports          JOE
atype             INCOME
auto_maintain     0
cash_reserve      200000.0
cash_on_hand      0.0
income_goods      10000.0
shares_black_nr   0
income_black_tax  0.0
income_pop        0.0
income_graft      0.0
income_world      0.0
budget            0.0
    }

    test create-1.3 {supports=NONE => NULL} -body {
        tdb actor create [dict merge [ted entity JOE] {supports NONE}]
        ted querylist {SELECT * FROM actors}
    } -cleanup {
        cleanup
    } -result {
a                 JOE
longname          Joe the Actor
bsid              1
supports          
atype             INCOME
auto_maintain     0
cash_reserve      200000.0
cash_on_hand      0.0
income_goods      10000.0
shares_black_nr   0
income_black_tax  0.0
income_pop        0.0
income_graft      0.0
income_world      0.0
budget            0.0
    }

    test create-1.4 {Strategy created} -body {
        tdb actor create [ted entity JOE]
        info object isa object [tdb strategy getname JOE]
    } -cleanup {
        cleanup
    } -result {1}


    test create-2.1 {undo deletes the actor} -setup {
        tdb actor create [ted entity JOE]
        set undo [tdb actor create [ted entity BOB]]
    } -body {
        namespace eval :: $undo
        tdb eval {SELECT a FROM actors}
    } -cleanup {
        cleanup
    } -result {JOE}

    test create-2.3 {undo deletes the strategy} -setup {
        set undo [tdb actor create [ted entity JOE]]
    } -body {
        namespace eval :: $undo
        info object isa object ::strategy::JOE
    } -cleanup {
        cleanup
    } -result {0}

    #-------------------------------------------------------------------
    # mutate delete

    test delete-1.1 {Actor is deleted} -setup {
        ted create JOE BOB
    } -body {
        tdb actor delete JOE

        # Is JOE gone?
        tdb eval {SELECT a FROM actors}
    } -cleanup {
        cleanup
    } -result {BOB}

    test delete-2.1 {Undo restores actor} -setup {
        ted create JOE
        set undo [tdb actor delete JOE]
    } -body {
        namespace eval :: $undo
        ted querylist {SELECT * FROM actors}
    } -cleanup {
        cleanup
    } -result {
a                 JOE
longname          Joe the Actor
bsid              1
supports          JOE
atype             INCOME
auto_maintain     0
cash_reserve      200000.0
cash_on_hand      0.0
income_goods      10000.0
shares_black_nr   0
income_black_tax  0.0
income_pop        0.0
income_graft      0.0
income_world      0.0
budget            0.0
    }

    test delete-4.1 {groups.a set to NULL} -setup {
        ted create JOE BLUE USAID
    } -body {
        tdb actor delete JOE

        tdb eval {SELECT g,a FROM groups}
    } -cleanup {
        cleanup
    } -result {BLUE {} USAID {}}

    test delete-4.2 {Undo restores groups.a} -setup {
        ted create JOE BLUE
    } -body {
        set a [tdb eval {SELECT g,a FROM groups}]

        set undo [tdb actor delete JOE]
        namespace eval :: $undo

        set b [tdb eval {SELECT g,a FROM groups}]

        expr {$a eq $b}
    } -cleanup {
        cleanup
    } -result {1}

    # 6.* Obsolete

    test delete-7.1 {Owned strategy deleted} -setup {
        ted create JOE
    } -body {
        set a [info object isa object [tdb strategy getname JOE]]
        tdb actor delete JOE
        set b [info object isa object ::strategy::JOE]

        list $a $b
    } -cleanup {
        cleanup
    } -result {1 0}

    test delete-7.2 {Undo restores strategy} -setup {
        ted create JOE
        set undo [tdb actor delete JOE]
    } -body {
        namespace eval :: $undo
        info object isa object [tdb strategy getname JOE]
    } -cleanup {
        cleanup
    } -result {1}

    test delete-8.1 {actors.supports set to NULL} -setup {
        ted create JOE BOB
        tdb eval {
            UPDATE actors SET supports = 'BOB' WHERE a = 'JOE'
        }
    } -body {
        tdb actor delete BOB

        tdb onecolumn {SELECT supports FROM actors WHERE a='JOE'}
    } -cleanup {
        cleanup
    } -result {}

    test delete-8.2 {Undo restores actors.supports} -setup {
        ted create JOE BOB
        tdb eval {
            UPDATE actors SET supports = 'BOB' WHERE a = 'JOE'
        }
    } -body {
        set a [tdb eval {SELECT a,supports FROM actors}]

        set undo [tdb actor delete BOB]
        namespace eval :: $undo

        set b [tdb eval {SELECT a,supports FROM actors}]

        expr {$a eq $b}
    } -cleanup {
        cleanup
    } -result {1}

    test delete-9.1 {deletes vrel_ga overrides} -setup {
        ted create JOE SHIA
        ted order VREL:OVERRIDE id {SHIA JOE}
    } -body {
        tdb actor delete JOE

        tdb eval {SELECT g,a FROM vrel_ga ORDER BY g,a}
    } -cleanup {
        cleanup
    } -result {}

    test delete-9.2 {undo restores vrel_ga overrides} -setup {
        ted create JOE SHIA
        ted order VREL:OVERRIDE id {SHIA JOE}

        set undo [tdb actor delete JOE]
    } -body {
        namespace eval :: $undo

        tdb eval {SELECT g,a FROM vrel_ga ORDER BY g,a}
    } -cleanup {
        cleanup
    } -result {SHIA JOE}

    test delete-10.1 {caps.owner is set to NULL} -setup {
        ted create JOE CBS
    } -body {
        tdb actor delete JOE
        tdb eval {SELECT k,owner FROM caps}
    } -cleanup {
        cleanup
    } -result {CBS {}}

    test delete-10.2 {undo restores caps.owner} -setup {
        ted create JOE CBS
    } -body {
        set a [tdb eval {SELECT owner FROM caps}]

        set undo [tdb actor delete JOE]
        namespace eval :: $undo

        set b [tdb eval {SELECT owner FROM caps}]

        expr {$a eq $b}
    } -cleanup {
        cleanup
    } -result {1}

    #-------------------------------------------------------------------
    # mutate update


    test update-1.1 {actor is updated} -setup {
        ted create JOE
    } -body {
        # NOTE: Because the atype changes, the
        # INPUT-atype-specific columns are zeroed.
        tdb actor update {
            a                JOE
            longname         "Joe the Actress"
            bsid             2
            supports         NONE
            atype            BUDGET
            cash_reserve     0
            cash_on_hand     10
            income_goods     4
            shares_black_nr  5
            income_black_tax 6
            income_pop       7
            income_graft     8
            income_world     9
            budget           10
        }

        ted querylist {SELECT * FROM actors}
    } -cleanup {
        cleanup
    } -result {
a                 JOE
longname          Joe the Actress
bsid              2
supports          
atype             BUDGET
auto_maintain     0
cash_reserve      0.0
cash_on_hand      0.0
income_goods      0.0
shares_black_nr   0
income_black_tax  0.0
income_pop        0.0
income_graft      0.0
income_world      0.0
budget            10.0
    }


    test update-1.2 {empty values are OK} -setup {
        ted create JOE
    } -body {
        set a [ted querylist {SELECT * FROM actors}]

        tdb actor update  {
            a                JOE
            longname         ""
            bsid             ""
            supports         ""
            atype            ""
            cash_reserve     ""
            cash_on_hand     ""
            income_goods     ""
            shares_black_nr  ""
            income_black_tax ""
            income_pop       ""
            income_graft     ""
            income_world     ""
            budget           ""
        }

        set b [ted querylist {SELECT * FROM actors}]

        expr {$a eq $b}
    } -cleanup {
        cleanup
    } -result {1}


    test update-2.1 {undo undoes the change} -setup {
        ted create JOE BOB
    } -body {

        set a [ted querylist {SELECT * FROM actors}]

        set undo [tdb actor update {
            a                JOE
            longname         "Joe the Actress"
            supports         BOB
            atype            BUDGET
            cash_reserve     ""
            cash_on_hand     ""
            income_goods     ""
            shares_black_nr  ""
            income_black_tax ""
            income_pop       ""
            income_graft     ""
            income_world     ""
            budget           10.0
        }]

        namespace eval :: $undo

        set b [ted querylist {SELECT * FROM actors}]

        expr {$a eq $b}
    } -cleanup {
        cleanup
    } -result {1}



    #-------------------------------------------------------------------
    # names

    test names-1.1 {Returns names: none defined} -body {
        tdb actor names
    } -cleanup {
        cleanup
    } -result {}

    test names-1.2 {Returns names} -setup {
        ted create JOE BOB
    } -body {
        tdb actor names
    } -cleanup {
        cleanup
    } -result {BOB JOE}


    #-------------------------------------------------------------------
    # validate

    test validate-1.1 {Invalid name: none defined} -body {
        tdb actor validate NONESUCH
    } -returnCodes {
        error
    } -cleanup {
        cleanup
    } -result {Invalid actor, none are defined}

    test validate-1.2 {Invalid name: some defined} -setup {
        ted create JOE BOB
    } -body {
        tdb actor validate NONESUCH
    } -returnCodes {
        error
    } -cleanup {
        cleanup
    } -result {Invalid actor, should be one of: BOB, JOE}

    test validate-2.1 {Valid name} -setup {
        ted create JOE BOB
    } -body {
        tdb actor validate BOB
    } -cleanup {
        cleanup
    } -result {BOB}

    #-------------------------------------------------------------------
    # exists

    # Tested by validate.
    

    #-------------------------------------------------------------------
    # get

    test get-1.1 {get actor dict} -setup {
        ted create JOE
    } -body {
        ted pdicts [tdb actor get JOE]
    } -cleanup {
        cleanup
    } -match dict -result {
        a                JOE
        atype            INCOME
        auto_maintain    0
        bsid             1
        budget           0.0
        cash_on_hand     0.0
        cash_reserve     200000.0
        income_black_tax 0.0
        income_goods     10000.0
        income_graft     0.0
        income_pop       0.0
        income_world     0.0
        longname         {Joe the Actor}
        shares_black_nr  0
        supports         JOE
    }

    test get-1.2 {get actor attribute} -setup {
        ted create JOE
    } -body {
        tdb actor get JOE income_goods
    } -cleanup {
        cleanup
    } -result {10000.0}


    #-------------------------------------------------------------------
    # view

    test view-1.1 {view actor dict} -setup {
        ted create JOE
    } -body {
        ted pdicts [tdb actor view JOE]
    } -cleanup {
        cleanup
    } -match dict -result {
        a                JOE
        atype            INCOME
        auto_maintain    0
        bsid             1
        bsysname         {Neutral (1)}
        budget           0.00
        cash_on_hand     0.00
        cash_reserve     200,000
        fancy            {JOE: Joe the Actor}
        id               JOE
        income           10,000
        income_black_tax 0.00
        income_goods     10,000
        income_graft     0.00
        income_pop       0.00
        income_world     0.00
<<<<<<< HEAD
        link             {<a href="/app/actor/JOE">JOE</a>}
        longlink         {<a href="/app/actor/JOE">JOE: Joe the Actor</a>}
=======
>>>>>>> a4a539a0
        longname         {Joe the Actor}
        pretty_am_flag   No
        shares_black_nr  0
        supports         SELF
<<<<<<< HEAD
        supports_link    SELF
        url              /app/actor/JOE
=======
>>>>>>> a4a539a0
    }

    #-------------------------------------------------------------------
    # income

    test income-1.1 {get actor income, no income_a} -setup {
        ted create JOE

        tdb actor update {
            a                JOE
            supports         ""
            atype            ""
            cash_reserve     ""
            cash_on_hand     ""
            income_goods     1
            income_black_tax 10
            income_pop       100
            income_graft     1000
            income_world     10000
            budget           ""
        }
    } -body {
        tdb actor income JOE
    } -cleanup {
        cleanup
    } -result {11111.0}

    test income-1.2 {get actor income, income_a} -setup {
        ted create JOE BOB

        tdb eval {
            INSERT INTO income_a(a, income) VALUES('JOE',12345.0)
        }
    } -body {
        tdb actor income JOE
    } -cleanup {
        cleanup
    } -result {12345.0}
    
    test income-1.3 {get actor income, budget} -setup {
        ted create JOE

        tdb actor update {
            a                JOE
            supports         ""
            atype            BUDGET
            cash_reserve     ""
            cash_on_hand     ""
            income_goods     ""
            income_black_tax ""
            income_pop       ""
            income_graft     ""
            income_world     ""
            budget           12345.0
        }
    } -body {
        tdb actor income JOE
    } -cleanup {
        cleanup
    } -result {12345.0}


    #-------------------------------------------------------------------
    # Cleanup

    cleanupTests
}

namespace delete ::athena_test::tests::






<|MERGE_RESOLUTION|>--- conflicted
+++ resolved
@@ -514,20 +514,10 @@
         income_graft     0.00
         income_pop       0.00
         income_world     0.00
-<<<<<<< HEAD
-        link             {<a href="/app/actor/JOE">JOE</a>}
-        longlink         {<a href="/app/actor/JOE">JOE: Joe the Actor</a>}
-=======
->>>>>>> a4a539a0
         longname         {Joe the Actor}
         pretty_am_flag   No
         shares_black_nr  0
         supports         SELF
-<<<<<<< HEAD
-        supports_link    SELF
-        url              /app/actor/JOE
-=======
->>>>>>> a4a539a0
     }
 
     #-------------------------------------------------------------------
