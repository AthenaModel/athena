--- conflicted
+++ resolved
@@ -540,14 +540,7 @@
         fancy     {C1: Curse One}
         cause     UNIQUE
         longname  {Curse One}
-<<<<<<< HEAD
-        longlink  {<a href="/app/curse/C1">Curse One</a>}
-        link      {<a href="/app/curse/C1">C1</a>}
         curse_id  C1
-        url       /app/curse/C1
-=======
-        curse_id  C1
->>>>>>> 3ea18cef
     }
 
     test get-1.2 {get column} -setup {
