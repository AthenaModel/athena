# -*-Tcl-*-
#-----------------------------------------------------------------------
# TITLE:
#    010-hook.test
#
# AUTHOR:
#    Dave Hanks
#
# DESCRIPTION:
#    hook(sim) tests.
#
#-----------------------------------------------------------------------

#-----------------------------------------------------------------------
# Initialize tcltest(n) and athena(1)

if {[lsearch [namespace children] ::tcltest] == -1} {
    source [file join [file dirname [file normalize [info script]]] ted.tcl]

    # Initialize tcltest(n), athena(n), et al.
    ted init $argv
}

#-----------------------------------------------------------------------
# Test Suite
#
# The tests run in a namespace so as not to interfere with other
# test suites.

namespace eval ::athena_test::tests {
    #-------------------------------------------------------------------
    # Set up the test environment

    # Import tcltest(n)
    namespace import ::tcltest::*

    # Clean up after a test
    proc cleanup {} {
        ted cleanup
    }

    set h1 [dict create \
                hook_id PUPG                \
                longname "Puppies are good"]

    set t1 [dict create \
                hook_id  PUPG \
                topic_id 1    \
                position 0.9]

    set m1 [dict create \
                iom_id M1          \
                longname "IOM One" \
                hook_id PUPG]

    # mktopic 
    #
    # Makes a tdb bsys topic with ID 1 and name TBD.

    proc mktopic {} {
        tdb bsys topic add 1
        tdb bsys topic configure 1 -name TBD
    }

    #-----------------------------------------------------------------
    # Semantic hook creation

    test create-1.1 {Hook is created} -setup {
    } -body {
        tdb hook create $h1

        ted querylist {SELECT * FROM hooks}
    } -cleanup {
        cleanup
    } -result {
hook_id   PUPG
longname  Puppies are good
    }

    test create-1.2 {Undo deletes the hook} -setup {
        set undo [tdb hook create $h1]
    } -body {
        {*}$undo
        tdb query {SELECT hook_id FROM hooks}
    } -cleanup {
        cleanup
    } -result {}

    #---------------------------------------------------------------
    # Semantic hook update

    test update-1.1 {Hook is updated} -setup {
        tdb hook create $h1
    } -body {
        set parms(hook_id) [tdb onecolumn {SELECT hook_id FROM hooks}]
        set parms(longname) "Puppies are evil"
        tdb hook update [array get parms]
        tdb onecolumn {SELECT longname FROM hooks}
    } -cleanup {
        cleanup
    } -result {Puppies are evil}

    test update-1.2 {Hook update is undone} -setup {
        tdb hook create $h1
        set parms(hook_id) [tdb onecolumn {SELECT hook_id FROM hooks}]
        set parms(longname) "Puppies are evil"
        set undo [tdb hook update [array get parms]]
    } -body {
        {*}$undo
        tdb onecolumn {SELECT longname FROM hooks}
    } -cleanup {
        cleanup
    } -result {Puppies are good}

    #--------------------------------------------------------------
    # Semantic hook delete

    test delete-1.1 {Hook is deleted} -setup {
        tdb hook create $h1
    } -body {
        set hook_id [tdb onecolumn {SELECT hook_id FROM hooks}]
        tdb hook delete $hook_id
        tdb query {SELECT * FROM hooks}
    } -cleanup {
        cleanup
    } -result {}

    test delete-1.2 {Hook deletion is undone} -setup {
        tdb hook create $h1
        set hook_id [tdb onecolumn {SELECT hook_id FROM hooks}]
        set undo [tdb hook delete $hook_id]
    } -body {
        {*}$undo
        ted querylist {SELECT * FROM hooks}
    } -cleanup {
        cleanup
    } -result {
hook_id   PUPG
longname  Puppies are good
    }

    test delete-1.3 {IOM reflects hook delete} -setup {
        tdb hook create $h1
        tdb iom create $m1
    } -body {
        set a [ted querylist {SELECT * FROM ioms}]
        set hook_id [tdb onecolumn {SELECT hook_id FROM hooks}]
        tdb hook delete $hook_id
        set b [ted querylist {SELECT * FROM ioms}]
        return $a$b
    } -cleanup {
        cleanup
    } -result {
iom_id    M1
longname  IOM One
hook_id   PUPG
state     normal
    
iom_id    M1
longname  IOM One
hook_id   
state     normal
    }

    test delete-1.4 {Undo restores hook in ioms} -setup {
        tdb hook create $h1
        tdb iom create $m1
        set hook_id [tdb onecolumn {SELECT hook_id FROM hooks}]
        set undo [tdb hook delete $hook_id]
    } -body {
        namespace eval :: $undo
        expr {[tdb onecolumn {SELECT hook_id FROM ioms}] == $hook_id}
    } -cleanup {
        cleanup
    } -result {1}
        
    #---------------------------------------------------------------
    # Semantic hook topic create

    test createtopic-1.1 {Hook topic is created} -setup {
        mktopic
        tdb hook create $h1
    } -body {
        tdb hook topic create $t1
        ted querylist {SELECT * FROM hook_topics}
    } -cleanup {
        cleanup
    } -result {
hook_id   PUPG
topic_id  1
state     normal
position  0.9
    }

    test createtopic-1.2 {Undo deletes the hook topic} -setup {
        mktopic
        tdb hook create $h1
        set undo [tdb hook topic create $t1]
    } -body {
        {*}$undo
        tdb eval {SELECT id FROM hook_topics_view}
    } -cleanup {
        cleanup
    } -result {}

    #---------------------------------------------------------------
    # Semantic hook topic update

    test updatetopic-1.1 {Hook topic is updated} -setup {
        mktopic
        tdb hook create $h1
        tdb hook topic create $t1
    } -body {
        set parms(id) [tdb onecolumn {SELECT id FROM hook_topics_view}]
        set parms(position) 0.0
        tdb hook topic update [array get parms]
        tdb onecolumn {SELECT position FROM hook_topics}
    } -cleanup {
        cleanup
    } -result {0.0}

    test updatetopic-1.2 {Hook topic update is undone} -setup {
        mktopic
        tdb hook create $h1
        tdb hook topic create $t1
        set parms(id) [tdb onecolumn {SELECT id FROM hook_topics_view}]
        set parms(position) 0.0
        set undo [tdb hook topic update [array get parms]]
    } -body {
        {*}$undo
        tdb onecolumn {SELECT position FROM hook_topics}
    } -cleanup {
        cleanup
    } -result {0.9}

    #--------------------------------------------------------------
    # Semantic hook topic state change

    test state-1.1 {Hook is changed to disabled} -setup {
        mktopic
        tdb hook create $h1
        tdb hook topic create $t1
    } -body {
        set id [tdb onecolumn {SELECT id FROM hook_topics_view}]
        set state "disabled"
        tdb hook topic state $id $state
        tdb onecolumn {SELECT state FROM hook_topics}
    } -cleanup {
        cleanup
    } -result {disabled}

    test state-1.2 {Undo hook is changed to disabled} -setup {
        mktopic
        tdb hook create $h1
        tdb hook topic create $t1
        set id [tdb onecolumn {SELECT id FROM hook_topics_view}]
        set state "disabled"
        set undo [tdb hook topic state $id $state]
    } -body {
        {*}$undo
        tdb onecolumn {SELECT state FROM hook_topics}
    } -cleanup {
        cleanup
    } -result {normal}


    #--------------------------------------------------------------
    # Semantic hook topic delete

    test deletetopic-1.1 {Hook topic is deleted} -setup {
        mktopic
        tdb hook create $h1
        tdb hook topic create $t1
    } -body {
        set id [tdb onecolumn {SELECT id FROM hook_topics_view}]
        tdb hook topic delete $id
        tdb query {SELECT * FROM hook_topics}
    } -cleanup {
        cleanup
    } -result {}

    test deletetopic-1.2 {Hook deletion is undone} -setup {
        mktopic
        tdb hook create $h1
        tdb hook topic create $t1
        set id [tdb onecolumn {SELECT id FROM hook_topics_view}]
        set undo [tdb hook topic delete $id]
    } -body {
        {*}$undo
        ted querylist {SELECT * FROM hook_topics}
    } -cleanup {
        cleanup
    } -result {
hook_id   PUPG
topic_id  1
state     normal
position  0.9
    }

    #----------------------------------------------------------
    # Public methods

    # names
    test names-1.1 {Hook module returns short names} -setup {
        tdb hook create $h1
    } -body {
        set names [tdb onecolumn {SELECT hook_id FROM hooks}]
        expr {[tdb hook names] eq $names}
    } -cleanup {
        cleanup
    } -result {1}

    # get
    test get-1.1 {Get all hook data} -setup {
        tdb hook create $h1
    } -body {
        set id [tdb onecolumn {SELECT hook_id FROM hooks}]
        ted pdicts [tdb hook get $id]
    } -cleanup {
        cleanup
    } -match dict -result {
        fancy     {PUPG: Puppies are good}
        hook_id   PUPG
<<<<<<< HEAD
        link      {<a href="/app/hook/PUPG">PUPG</a>}
        longlink  {<a href="/app/hook/PUPG">PUPG: Puppies are good</a>}
        longname  {Puppies are good}
        narrative {Puppies are good: No position on any topics}
        url       /app/hook/PUPG
=======
        longname  {Puppies are good}
        narrative {Puppies are good: No position on any topics}
>>>>>>> a4a539a0
    }

    test get-1.2 {Get an attribute} -setup {
        tdb hook create $h1
    } -body {
        tdb hook get PUPG "longname"
    } -cleanup {
        cleanup
    } -result {Puppies are good}

    # validate
    test validate-1.1 {Hook is valid} -setup {
        tdb hook create $h1
    } -body {
        set id [tdb onecolumn {SELECT hook_id FROM hooks}]
        expr {[tdb hook validate $id] == $id}
    } -cleanup {
        cleanup
    } -result {1}
    
    test validate-1.2 {Hook is invalid} -setup {
        tdb hook create $h1
    } -body {
        tdb hook validate "FOO"
    } -returnCodes {
        error
    } -cleanup {
        cleanup
    } -result {Invalid hook ID, should be one of: PUPG}
        
    test validate-1.3 {Hook topic is valid} -setup {
        mktopic
        tdb hook create $h1
        tdb hook topic create $t1
    } -body {
        set id [tdb onecolumn {SELECT id FROM hook_topics_view}]
        expr {[tdb hook topic validate $id] == $id}
    } -cleanup {
        cleanup
    } -result {1}

    test validate-1.4 {Hook topic is invalid; hook id} -setup {
    } -body {
        tdb hook topic validate {FOO BAR}
    } -returnCodes {
        error
    } -cleanup {
        cleanup
    } -result {Invalid hook ID, none are defined}

    test validate-1.5 {Hook topic is invalid; topic id} -setup {
        tdb hook create $h1
    } -body {
        set hook_id [tdb onecolumn {SELECT hook_id FROM hooks}]
        tdb hook topic validate [list $hook_id FOO]
    } -returnCodes {
        error
    } -cleanup {
        cleanup
    } -result {Invalid topic ID}

    # topic exists
    test topic_exists-1.1 {Hook topic exists} -setup {
        mktopic
        tdb hook create $h1
        tdb hook topic create $t1
    } -body {
        set id [tdb onecolumn {SELECT id FROM hook_topics_view}]
        tdb hook topic exists $id
    } -cleanup {
        cleanup
    } -result {1}

    test topic_exists-1.2 {Hook topic does not exist} -setup {
    } -body {
        tdb hook topic exists {FOO BAR}
    } -result {0}

    # topic get
    test topic_get-1.1 {Get all data} -setup {
        mktopic
        tdb hook create $h1
        tdb hook topic create $t1
    } -body {
        set id [tdb onecolumn {SELECT id FROM hook_topics_view}]
        ted pdicts [tdb hook topic get $id]
    } -cleanup {
        cleanup
    } -match dict -result {
        fancy        {1: TBD}
        hlink        {<a href="/app/hook/PUPG">PUPG</a>}
        hook_id      PUPG
        id           {PUPG 1}
        narrative    {Passionately For TBD}
        position     0.90
        raw_position 0.9
        state        normal
        topic_id     1
    }

    test topic_get-1.2 {Get one field} -setup {
        mktopic
        tdb hook create $h1
        tdb hook topic create $t1
    } -body {
        set id [tdb onecolumn {SELECT id FROM hook_topics_view}]
        tdb hook topic get $id "position"
    } -cleanup {
        cleanup
    } -result {0.90}


    # getdict
    test getdict-1.1 {Nothing is returned} -setup {
    } -body {
        tdb hook getdict FOO
    } -result {}

    test getdict-1.2 {dict is returned} -setup {
        mktopic
        tdb hook create $h1
        tdb hook topic create $t1
    } -body {
        set hook_id [tdb onecolumn {SELECT hook_id FROM hooks}]
        tdb hook getdict $hook_id
    } -cleanup {
        cleanup
    } -result {1 0.9}


    cleanupTests
}

namespace delete ::athena_test::tests::
<|MERGE_RESOLUTION|>--- conflicted
+++ resolved
@@ -321,16 +321,8 @@
     } -match dict -result {
         fancy     {PUPG: Puppies are good}
         hook_id   PUPG
-<<<<<<< HEAD
-        link      {<a href="/app/hook/PUPG">PUPG</a>}
-        longlink  {<a href="/app/hook/PUPG">PUPG: Puppies are good</a>}
         longname  {Puppies are good}
         narrative {Puppies are good: No position on any topics}
-        url       /app/hook/PUPG
-=======
-        longname  {Puppies are good}
-        narrative {Puppies are good: No position on any topics}
->>>>>>> a4a539a0
     }
 
     test get-1.2 {Get an attribute} -setup {
