--- conflicted
+++ resolved
@@ -477,10 +477,6 @@
         personnel      0
         pretty_local   No
         training       PROFICIENT
-<<<<<<< HEAD
-        url            /app/group/BLUE
-=======
->>>>>>> 3ea18cef
     }
 
 
