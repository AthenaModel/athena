#-----------------------------------------------------------------------
# TITLE:
#   athenadb.tcl
#
# PROJECT:
#   athena - Athena Regional Stability Simulation
#
# DESCRIPTION:
#   athenadb(n) Package: Private Scenario Object
#
#   This type is the main *private* entry point into the athena(n) library.
#   Instances of athenadb(n) define entire scenarios, and can be saved
#   to and loaded from .adb files.
#
#   Not only does athenadb(n) represent the entire scenario, it is also
#   the main utility object for the entire library.  When athenadb(n)
#   is created, it creates the other scenario objects; and it passes itself
#   to them so that they can access the library's other services through 
#   it.
#
#   Thus, athenadb(n) becomes a facade for the rest of the library.
#
# RELATIONSHIP BETWEEN athena(n) AND athenadb(n):
#
#   athena(n) is the main *public* entry point into the library.  It is
#   a simple wrapper wround athenadb(n), providing only those calls needed
#   by clients.
#
#-----------------------------------------------------------------------

#-----------------------------------------------------------------------
# athena type

snit::type ::athena::athenadb {
    #-------------------------------------------------------------------
    # Lookup tables

    # scenarioTables
    #
    # A list of the tables that are part of the scenario proper.
    # All other (non-sqlite) tables will be purged as part of 
    # doing a [scenario rebase].

    typevariable scenarioTables {
        activity
        activity_gtype
        actors
        beans
        cap_kg
        cap_kn
        caps
        cif
        civgroups
        concerns
        coop_fg
        drivers
        econ_n
        absits
        frcgroups
        groups
        hook_topics
        hooks
        hrel_fg
        ioms
        mads
        maps
        nbhoods
        nbrel_mn
        orggroups
        payloads
        sat_gc
        scenario
        scripts
        undostack_stack
        vrel_ga
    }

    # nonSnapshotTables
    #
    # A list of the tables that are excluded from snapshots.
    #
    # WARNING: The excluded tables should not define foreign key
    # constraints with cascading deletes on non-excluded tables.
    # On import, all tables in the exported data will be cleared
    # before being re-populated, and cascading deletes would
    # depopulated the excluded tables.

    typevariable nonSnapshotTables {
        snapshots
        maps
        hist_control
        hist_coop
        hist_econ
        hist_econ_i
        hist_econ_ij
        hist_hrel
        hist_mood
        hist_nbcoop
        hist_nbmood
        hist_sat
        hist_security
        hist_service_sg
        hist_support
        hist_volatility
        hist_vrel
        rule_firings
        rule_inputs
        scripts
        sigevents
        sigevent_tags
        ucurve_adjustments_t
        ucurve_contribs_t
        ucurve_effects_t
        uram_civrel_t
        uram_frcrel_t
    }

    #-------------------------------------------------------------------
    # Type Variables
    

    # Info Array: most scalars are stored here
    #
    # saveable            List of saveables.

    typevariable meta -array {
        saveables {}
    }


    #-------------------------------------------------------------------
    # Registration of saveable objects

    # register saveable
    #
    # saveable     A saveable(i) command or command prefix
    #
    # Registers the saveable(i); its data will be included in
    # the scenario and restored as appropriate.
    #
    # TODO: Ultimately, all registration will be done internally,
    # and this can become a private helper method.

    typemethod register {saveable} {
        if {$saveable ni $meta(saveables)} {
            lappend meta(saveables) $saveable
        }
    }

    #===================================================================
    # Instance Code

    #-------------------------------------------------------------------
    # Components
    
    # Resources
    component rdb                         ;# writable sqldatabase handle
    component pot       -public pot       ;# beanpot(n)
    component flunky    -public flunky    ;# athena_flunky(n)
    component paster    -public paste     ;# paste manager

    # Editable Entities
<<<<<<< HEAD
    component absit    -public absit     ;# absit manager
    component actor    -public actor     ;# actor manager
    component agent    -public agent     ;# agent manager
    component bsys     -public bsys      ;# belief system manager
    component cap      -public cap       ;# cap manager
    component civgroup -public civgroup  ;# civgroup manager
    component coop     -public coop      ;# cooperation manager
    component curse    -public curse     ;# curse manager
    component econ     -public econ      ;# econ manager
    component frcgroup -public frcgroup  ;# frcgroup manager
    component hrel     -public hrel      ;# horiz. rel. manager
    component nbhood   -public nbhood    ;# nbhood manager
    component orggroup -public orggroup  ;# orggroup manager
    component sat      -public sat       ;# satisfaction manager
    component vrel     -public vrel      ;# vert. rel. manager
=======
    component absit     -public absit     ;# absit manager
    component actor     -public actor     ;# actor manager
    component agent     -public agent     ;# agent manager
    component bsys      -public bsys      ;# belief system manager
    component cap       -public cap       ;# cap manager
    component civgroup  -public civgroup  ;# civgroup manager
    component coop      -public coop      ;# cooperation manager
    component curse     -public curse     ;# curse manager
    component frcgroup  -public frcgroup  ;# frcgroup manager
    component hrel      -public hrel      ;# horiz. rel. manager
    component nbhood    -public nbhood    ;# nbhood manager
    component orggroup  -public orggroup  ;# orggroup manager
    component sat       -public sat       ;# satisfaction manager
    component vrel      -public vrel      ;# vert. rel. manager
>>>>>>> e4e1c42b

    # Other Entities
    component activity -public activity  ;# activity manager
    component agent    -public agent     ;# agent manager
    component demog    -public demog     ;# demographics manager
    component group    -public group     ;# group manager

    # Tactic APIs
    component broadcast -public broadcast ;# IOM broadcast API
    component cash      -public cash      ;# cash/spending API
    component control   -public control   ;# nbhood control API
    component personnel -public personnel ;# personnel laydown API

    #-------------------------------------------------------------------
    # Options

    # -logcmd cmd
    #
    # The name of a logger(n) object (or equivalent) to use to log the 
    # scenario's activities.  This object will use the -subject as its
    # logger(n) "component" name.

    option -logcmd

    # -subject name
    #
    # The name of the object for use in log messages and as a 
    # notifier(n) subject.  Defaults to the tail of the object's command.

    option -subject \
        -readonly yes
    

    #-------------------------------------------------------------------
    # Instance Variables

    # Scenario working info.
    #
    # adbfile - The name of the related .adb file, or "" if none.

    variable info -array {
        adbfile ""
    }
    

    #-------------------------------------------------------------------
    # Constructor/Destructor

    # constructor filename ?options...?
    #
    # filename - An .adb filename or ""
    #
    # Creates a new scenario object.  If a valid .adb file name is given,
    # the .adb file will be loaded; otherwise, the new scenario will
    # be empty.  

    constructor {filename args} {
        # FIRST, set the -subject's default value.  Then, get the option
        # values.
        set options(-subject) $self

        $self configurelist $args

        # NEXT, create the RDB and configure it for use.
        $self CreateRDB

        # NEXT, create the beanpot for creating and managing the Athena's
        # bean objects.  The beanpot will receive the athenadb(n) handle,
        # and use it to access the RDB; and it will be available to 
        # individual beans as needed via the beanpot's "db" method.
        install pot using beanpot ${selfns}::pot -rdb $self

        # NEXT, create the order flunky for processing order input and
        # handling undo/redo.
        install flunky using ::athena::athena_flunky create ${selfns}::flunky $self

        # NEXT, support pasting of objects.
        install paster using ::athena::paster create ${selfns}::paster $self

        # NEXT, make standard components.  These are modules that were
        # singletons when Athena was a monolithic app.  They are now
        # types/classes with instances; each instance takes one argument,
        # the athenadb(n) handle.
        $self MakeComponents \
            absit            \
            activity         \
            actor            \
            agent            \
            broadcast        \
            bsys             \
            cap              \
            cash             \
            civgroup         \
            coop             \
            control          \
            curse            \
            demog            \
            econ             \
            frcgroup         \
            group            \
            hrel             \
            nbhood           \
            orggroup         \
            personnel        \
            sat              \
            vrel

        # NEXT, Make these components globally available.
        # TBD: These will go away once the transition to library code
        # is complete.
        interp alias {} ::rdb      {} $rdb
        interp alias {} ::pot      {} $pot
        interp alias {} ::flunky   {} $flunky

        # NEXT, either load the named file or create an empty database.
        if {$filename ne ""} {
            try {
                $rdb load $filename
            } on error {result eopts} {
                throw {SCENARIO OPEN} $result
            }

            # NEXT, restore the saveables
            $self RestoreSaveables -saved

            # NEXT, save the name.
            set info(adbfile) $filename
        } else {
            set info(adbfile) ""

            # Initialize external packages
            strategy init
            parm reset
            parm checkpoint -saved
        }

        # NEXT, finish up
        $self DefineTempSchema
        executive reset

        $rdb marksaved
    } 

    # MakeComponents component...
    #
    # component...  - A list of component names.
    #
    # Creates instances for a list of components, all of which take one
    # constructor argument, the athenadb(n) instance.  For now, also
    # defines global entry points.

    method MakeComponents {args} {
        foreach name $args {
            install $name using ::athena::${name} ${selfns}::$name $self

            # TBD: The alias will go away once the conversion is complete.
            interp alias {} ::${name} {} [set $name]
        }
    }

    # CreateRDB
    #
    # Creates the RDB Component.
    #
    # TODO:
    #   * Make ::simclock a true component
    #   * Merge scenariodb(n) into this object.
    #     * Merge "marksaved" code in scenariodb(n) into sqldocument(n).
    #   * Consider where SQL sections should be registered.
    #   * Consider where table monitoring should be done.  I don't
    #     think the grand scenario object will need it internally.
    #   * Consider how to clean up sqldocument so that the temp schema
    #     can be defined in an sqlsection.
    #   * Remove ::rdb alias when it is no longer needed.
    #   

    method CreateRDB {} {
        # FIRST, create a clean working RDB.
        # 
        # TODO: Make ::simclock ${selfns}::clock

        set rdb ${selfns}::rdb

        scenariodb $rdb \
            -clock      ::simclock \
            -explaincmd [mymethod ExplainCmd] \
            -subject    $options(-subject)

        # NEXT, register SQL sections
        $rdb register ::service

        # NEXT, monitor tables.
        $rdb monitor add actors        {a}
        $rdb monitor add caps          {k}
        $rdb monitor add cap_kn        {k n}
        $rdb monitor add cap_kg        {k g}
        $rdb monitor add civgroups     {g}
        $rdb monitor add coop_fg       {f g}
        $rdb monitor add curses        {curse_id}
        $rdb monitor add deploy_ng     {n g}
        $rdb monitor add drivers       {driver_id}
        $rdb monitor add econ_n        {n}
        $rdb monitor add absits        {s}
        $rdb monitor add frcgroups     {g}
        $rdb monitor add groups        {g}
        $rdb monitor add hooks         {hook_id}
        $rdb monitor add hook_topics   {hook_id topic_id}
        $rdb monitor add hrel_fg       {f g}
        $rdb monitor add curse_injects {curse_id inject_num}
        $rdb monitor add ioms          {iom_id}
        $rdb monitor add mads          {mad_id}
        $rdb monitor add nbhoods       {n}
        $rdb monitor add nbrel_mn      {m n}
        $rdb monitor add orggroups     {g}
        $rdb monitor add payloads      {iom_id payload_num}
        $rdb monitor add plants_shares {n a}
        $rdb monitor add sat_gc        {g c}
        $rdb monitor add units         {u}
        $rdb monitor add vrel_ga       {g a}

        # NEXT, create the actual RDB file on the disk.
        set rdbfile [fileutil::tempfile rdb]
        $rdb open $rdbfile
        $rdb clear

        # NEXT, enable write-ahead logging on the RDB
        $rdb eval { PRAGMA journal_mode = WAL; }
    }

    # DefineTempSchema
    #
    # Adds the temporary schema definitions into the RDB

    method DefineTempSchema {} {
        # FIRST, define SQL functions
        # TBD: qsecurity should be added to scenariodb(n).
        # TBD: moneyfmt should be added to sqldocument(n).
        $rdb function locked               [mymethod Locked]
        $rdb function m2ref                [mymethod M2Ref]
        $rdb function qsecurity            ::projectlib::qsecurity
        $rdb function moneyfmt             ::marsutil::moneyfmt
        $rdb function mklinks              [list ::link html]
        $rdb function uram_gamma           [mymethod UramGamma]
        $rdb function sigline              [mymethod Sigline]
        $rdb function firing_narrative     [mymethod FiringNarrative]
        $rdb function elink                [myproc EntityLink]
        $rdb function yesno                [myproc YesNo]
        $rdb function bsysname             [list $bsys bsysname]
        $rdb function topicname            [list $bsys topicname]
        $rdb function affinity             [list $bsys affinity]
        $rdb function qposition            [myproc QPosition]
        $rdb function hook_narrative       ::hook::hook_narrative
        $rdb function service              [mymethod Service]

        # NEXT, define the GUI Views
        $self RdbEvalFile gui_scenario.sql       ;# Scenario Entities
        $self RdbEvalFile gui_attitude.sql       ;# Attitude Area
        $self RdbEvalFile gui_econ.sql           ;# Economics Area
        $self RdbEvalFile gui_ground.sql         ;# Ground Area
        $self RdbEvalFile gui_info.sql           ;# Information Area
        $self RdbEvalFile gui_curses.sql         ;# User-defined CURSEs Area
        $self RdbEvalFile gui_politics.sql       ;# Politics Area
        $self RdbEvalFile gui_infrastructure.sql ;# Infrastructure Area
        $self RdbEvalFile gui_application.sql    ;# Application Views
    }

    # RdbEvalFile filename
    #
    # filename   - An SQL file
    #
    # Reads the file from the application library directory and
    # passes it to the RDB for evaluation.
    #
    # TODO:
    #   * Consider adding evalfile as an sqldocument command.

    method RdbEvalFile {filename} {
        $rdb eval [readfile [file join $::athena::library $filename]]
    }

    # destructor
    #
    # This command cleans up when an existing scenario is destroyed.
    #
    # NOTE: In the long run, this destructor might not be needed.
    # At present, it is resetting the Athena application objects that
    # are not yet owned by scenario.

    destructor {
        # FIRST, close and destroy the RDB.
        $rdb close
        $rdb destroy

        # NEXT, reset other modules not yet owned by this object.
        catch {sim new}
    }

    #-------------------------------------------------------------------
    # Delegated commands

    # RDB

    delegate method eval              to rdb as eval
    delegate method delete            to rdb as delete
    delegate method exists            to rdb as exists
    delegate method grab              to rdb as grab
    delegate method last_insert_rowid to rdb as last_insert_rowid
    delegate method monitor           to rdb as monitor
    delegate method onecolumn         to rdb as onecolumn
    delegate method query             to rdb as query
    delegate method ungrab            to rdb as ungrab
    

    #-------------------------------------------------------------------
    # Event Handlers


    # ExplainCmd query explanation
    #
    # query       - An sql query
    # explanation -  Result of calling EXPLAIN QUERY PLAN on the query.
    #
    # Logs the query and its explanation.

    method ExplainCmd {query explanation} {
        $self log normal "EXPLAIN QUERY PLAN {$query}\n---\n$explanation"
    }

    #-------------------------------------------------------------------
    # Saving the Scenario
        
    # save ?filename?
    #
    # filename - Name for the new save file
    #
    # Saves the scenario to the current or specified filename.
    # Throws "SCENARIO SAVE" if there's an error saving.

    method save {{filename ""}} {
        # FIRST, if filename is not specified, get the dbfile
        if {$filename eq ""} {
            if {$info(adbfile) eq ""} {
                # This is a coding error in the client; hence, no
                # special error code.
                error "Cannot save: no file name"
            }

            set dbfile $info(adbfile)
        } else {
            set dbfile $filename
        }

        # NEXT, make sure it has a .adb extension.
        if {[file extension $dbfile] ne ".adb"} {
            append dbfile ".adb"
        }

        # NEXT, save the saveables to the rdb.
        $self SaveSaveables -saved

        # NEXT, Save the scenario to disk.
        try {
            if {[file exists $dbfile]} {
                file rename -force $dbfile [file rootname $dbfile].bak
            }

            $rdb saveas $dbfile
        } on error {result} {
            throw {SCENARIO SAVE} $result
        }

        # NEXT, save the name
        set info(adbfile) $dbfile

        return
    }

    # unsaved
    #
    # Returns 1 if there are unsaved changes, and 0 otherwise.

    method unsaved {} {
        if {[$rdb unsaved]} {
            return 1
        }

        foreach saveable $meta(saveables) {
            if {[{*}$saveable changed]} {
                return 1
            }
        }

        return 0
    }



    # SaveSaveables ?-saved?
    #
    # Save all saveable data to the checkpoint table, optionally
    # clearing the "changed" flag for all of the saveables.

    method SaveSaveables {{option ""}} {
        foreach saveable $meta(saveables) {
            # Forget and skip saveables that no longer exist
            if {[llength [info commands [lindex $saveable 0]]] == 0} {
                ldelete meta(saveables) $saveable
                continue
            }

            set checkpoint [{*}$saveable checkpoint $option]

            $rdb eval {
                INSERT OR REPLACE
                INTO saveables(saveable,checkpoint)
                VALUES($saveable,$checkpoint)
            }
        }
    }

    # RestoreSaveables ?-saved?
    #
    # Restore all saveable data from the checkpoint table, optionally
    # clearing the "changed" flag for all of the saveables.

    method RestoreSaveables {{option ""}} {
        $rdb eval {
            SELECT saveable,checkpoint FROM saveables
        } {
            if {[llength [info commands [lindex $saveable 0]]] != 0} {
                {*}$saveable restore $checkpoint $option
            } else {
                $self log warning "" \
                    "Unknown saveable found in checkpoint: \"$saveable\""
            }
        }
    }

    #-------------------------------------------------------------------
    # Snapshot management
    #
    # TBD: This code is essential, but private.  Once the sim module
    # has been incorporated into athena(n), these should be renamed.

    # snapshot save
    #
    # Saves an on-lock snapshot of the scenario, so that we can 
    # return to it on-lock.  See nonSnapshotTables, above, for the
    # excluded tables.

    method {snapshot save} {} {
        # FIRST, save the saveables
        $self SaveSaveables

        # NEXT, get the snapshot text
        set snapshot [$self GrabAllBut $nonSnapshotTables]

        # NEXT, save it into the RDB
        $rdb eval {
            INSERT OR REPLACE INTO snapshots(tick,snapshot)
            VALUES(-1,$snapshot)
        }

        # NEXT, log the size.
        $self log normal "" "snapshot saved: [string length $snapshot] bytes"
    }

    # GrabAllBut exclude
    #
    # exclude  - Names of tables to exclude from the snapshot.
    #
    # Grabs all but the named tables.

    method GrabAllBut {exclude} {
        # FIRST, Get the list of tables to include
        set tables [list]

        $rdb eval {
            SELECT name FROM sqlite_master WHERE type='table'
        } {
            if {$name ni $exclude} {
                lappend tables $name
            }
        }

        # NEXT, export each of the required tables.
        set snapshot [list]

        foreach name $tables {
            lassign [$rdb grab $name {}] grabbedName content

            # grab returns the empty list if there was nothing to
            # grab; we want to have the table name present with
            # an empty content string, indicated that the table
            # should be empty.  Adds the INSERT tag, so that
            # ungrab will do the right thing.
            lappend snapshot [list $name INSERT] $content
        }

        # NEXT, return the document
        return $snapshot
    }

    # snapshot load
    #
    # Loads the on-lock snapshot.  The caller should
    # dbsync the sim.

    method {snapshot load} {} {
        set snapshot [$rdb onecolumn {
            SELECT snapshot FROM snapshots
            WHERE tick = -1
        }]

        # NEXT, import it.
        $self log normal "" \
            "Loading on-lock snapshot: [string length $snapshot] bytes"

        $rdb transaction {
            # NEXT, clear the tables being loaded.
            foreach {tableSpec content} $snapshot {
                lassign $tableSpec table tag
                $rdb eval "DELETE FROM $table;"
            }

            # NEXT, import the tables
            $rdb ungrab $snapshot
        }

        # NEXT, restore the saveables
        $self RestoreSaveables
    }

    # snapshot purge
    #
    # Purges the on-lock snapshot and all history.

    method {snapshot purge} {} {
        $rdb eval {
            DELETE FROM snapshots;
            DELETE FROM ucurve_contribs_t;
            DELETE FROM rule_firings;
            DELETE FROM rule_inputs;
        }

        # TODO: This should be part of grand scenario object.
        hist purge -1
    }

    #-------------------------------------------------------------------
    # Rebase Scenario
    
    method rebase {} {
        # FIRST, allow all modules to rebase.
        rebase save
        
        # NEXT, purge history.  (Do this second, in case the modules
        # needed the history to do their work.)
        $self snapshot purge
        sigevent purge 0

        # NEXT, update the clock
        simclock configure -tick0 [simclock now]

        # NEXT, reinitialize modules that depend on the time.
        aram clear

        # NEXT, purge simulation tables
        foreach table [$rdb tables] {
            if {$table ni $scenarioTables} {
                $rdb eval "DELETE FROM $table"
            } 
        }
        
        # NEXT, this is a new scenario; it has no name.
        set info(adbfile) ""
    }


    #-------------------------------------------------------------------
    # Scenario queries

    # adbfile
    #
    # Returns the name of the loaded .adb file, or "" if none.

    method adbfile {} {
        return $info(adbfile)
    } 

    # rdb component
    #
    # Returns the name of the RDB component, for use by athena(n).

    method {rdb component} {} {
        return $rdb
    }


    #===================================================================
    # Helper API
    #
    # These methods are defined for use by components.

    # log level component message
    #
    # level       - The log level
    # component   - The athenadb(n) component name, e.g., "flunky"
    # message     - The log message
    #
    # Writes the message to the scrolling log, prefixing the component
    # with "$subject.".

    method log {level component message} {
        set name [namespace tail $options(-subject)]

        if {$component ne ""} {
            append name ".$component"
        }

        callwith $options(-logcmd) $level $name $message
    }

    # notify component event args...
    #
    # component   - The athenadb(n) component name, e.g., "flunky"
    # event       - The notifier(n) event name.
    # args        - Event arguments
    #
    # Sends the event, using subject "$options(-subject).$component"
    
    method notify {component event args} {
        notifier send $options(-subject).$component $event {*}$args
    }

    

    #===================================================================
    # SQL Functions
    #
    # TODO: Some should be application specific.
    

    # Locked
    #
    # Returns 1 if the scenario is locked, and 0 otherwise.

    method Locked {} {
        expr {[sim state] ne "PREP"}
    }

    # M2Ref args
    #
    # args    map coordinates of one or more points as a flat list
    #
    # Returns a list of one or more map reference strings corrresponding
    # to the coords

    method M2Ref {args} {
        if {[llength $args] == 1} {
            set args [lindex $args 0]
        }

        map m2ref {*}$args
    }

    # UramGamma ctype
    #
    # ctype - A URAM curve type: HREL, VREL, COOP, AUT, CUL, QOL.
    #
    # Returns the "gamma" parameter for curves of that type from
    # parmdb(5).

    method UramGamma {ctype} {
        # The [expr] converts it to a number.
        return [expr [lindex [parm get uram.factors.$ctype] 1]]
    }

    # Sigline dtype signature
    #
    # dtype     - A driver type
    # signature - The driver's signature
    #
    # Returns the driver's signature line.

    method Sigline {dtype signature} {
        driver::$dtype sigline $signature
    }

    # FiringNarrative fdict
    #
    # fdict   - A rule firing dictionary
    #
    # Returns the rule firing's narrative string.

    method FiringNarrative {fdict} {
        driver call narrative $fdict
    }

    # EntityLink etype name
    #
    # etype   - An entity type, e.g., "group"
    # name    - An entity name
    #
    # Translates the args into 
    #
    #   <a href="my://app/$etype/$name">$name</a>

    proc EntityLink {etype name} {
        return "<a href=\"my://app/$etype/$name\">$name</a>"
    }

    # YesNo value
    #
    # value - An integer flag
    #
    # Returns "YES" or "NO".

    proc YesNo {value} {
        if {$value} {
            return "YES"
        } else {
            return "NO"
        }
    }

    # QPosition position
    #
    # position   - A qposition(n) value
    #
    # Returns the human-readable equivalent as a string.

    proc QPosition {position} {
        set ptext [qposition longname $position]

        if {$ptext eq "Ambivalent"} {
            append ptext " Towards"
        }

        return $ptext
    }

    # Service  service which urb
    #
    # service    - an eabservice(n) value
    # which      - either 'ACTUAL' or 'REQUIRED'
    # urb        - an eurbanization(n) value
    #
    # Returns the proper parmdb parameter value for an abstract
    # infrastructure service based on urbanization and type of LOS

    method Service {service which urb} {
        return [parm get service.$service.$which.$urb]
    }


}
<|MERGE_RESOLUTION|>--- conflicted
+++ resolved
@@ -160,7 +160,6 @@
     component paster    -public paste     ;# paste manager
 
     # Editable Entities
-<<<<<<< HEAD
     component absit    -public absit     ;# absit manager
     component actor    -public actor     ;# actor manager
     component agent    -public agent     ;# agent manager
@@ -176,22 +175,6 @@
     component orggroup -public orggroup  ;# orggroup manager
     component sat      -public sat       ;# satisfaction manager
     component vrel     -public vrel      ;# vert. rel. manager
-=======
-    component absit     -public absit     ;# absit manager
-    component actor     -public actor     ;# actor manager
-    component agent     -public agent     ;# agent manager
-    component bsys      -public bsys      ;# belief system manager
-    component cap       -public cap       ;# cap manager
-    component civgroup  -public civgroup  ;# civgroup manager
-    component coop      -public coop      ;# cooperation manager
-    component curse     -public curse     ;# curse manager
-    component frcgroup  -public frcgroup  ;# frcgroup manager
-    component hrel      -public hrel      ;# horiz. rel. manager
-    component nbhood    -public nbhood    ;# nbhood manager
-    component orggroup  -public orggroup  ;# orggroup manager
-    component sat       -public sat       ;# satisfaction manager
-    component vrel      -public vrel      ;# vert. rel. manager
->>>>>>> e4e1c42b
 
     # Other Entities
     component activity -public activity  ;# activity manager
