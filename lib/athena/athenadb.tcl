--- conflicted
+++ resolved
@@ -265,7 +265,6 @@
         # singletons when Athena was a monolithic app.  They are now
         # types/classes with instances; each instance takes one argument,
         # the athenadb(n) handle.
-<<<<<<< HEAD
         $self MakeComponents            \
             absit                       \
             activity                    \
@@ -287,39 +286,12 @@
             hrel                        \
             iom                         \
             nbhood                      \
+            nbrel                       \
             orggroup                    \
             personnel                   \
             sat                         \
             {strategy strategy_manager} \
             stance                      \
-=======
-        $self MakeComponents \
-            absit            \
-            activity         \
-            actor            \
-            agent            \
-            broadcast        \
-            bsys             \
-            cap              \
-            cash             \
-            civgroup         \
-            coop             \
-            control          \
-            curse            \
-            demog            \
-            econ             \
-            frcgroup         \
-            group            \
-            hook             \
-            hrel             \
-            iom              \
-            nbhood           \
-            nbrel            \
-            orggroup         \
-            personnel        \
-            sat              \
-            stance           \
->>>>>>> ed1ab9be
             vrel
 
         # NEXT, Make these components globally available.
