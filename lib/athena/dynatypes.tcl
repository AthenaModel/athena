--- conflicted
+++ resolved
@@ -64,21 +64,18 @@
 # frcgroup: Pick a force group by name.
 dynaform fieldtype alias frcgroup enum -listcmd {$adb_ frcgroup names}
 
-<<<<<<< HEAD
 # group: Pick a group by name.
 dynaform fieldtype alias group enum -listcmd {$adb_ group names}
+
+# hook: Pick a hook ID
+dynaform fieldtype alias hook dbkey \
+    -table hooks \
+    -keys  hook_id
 
 # localn: Pick a local neighborhood by name
 dynaform fieldtype alias localn enumlong \
     -showkeys yes \
     -dictcmd {$adb_ nbhood local namedict}
-
-=======
-# hook: Pick a hook ID
-dynaform fieldtype alias hook dbkey \
-    -table hooks \
-    -keys  hook_id
->>>>>>> b5fcd06d
 
 # longname: text field of standard width for longnames.
 dynaform fieldtype alias longname text -width 30
