#-----------------------------------------------------------------------
# FILE: app.tcl
#
#   Application Ensemble.
#
# PACKAGE:
#   app_athenawb(n) -- athena(1) implementation package
#
# PROJECT:
#   Athena S&RO Simulation
#
# AUTHOR:
#    Will Duquette
#
#-----------------------------------------------------------------------

#-----------------------------------------------------------------------
# Module: app
#
# app_athenawb(n) Application Ensemble
#
# This module defines app, the application ensemble.  app encapsulates 
# all of the functionality of athena_sim(1), including the application's 
# start-up behavior.  To invoke the  application,
#
# > package require app_athenawb
# > app init $argv
#
# The app_athenawb(n) package can be invoked by athena(1).

snit::type app {
    pragma -hastypedestroy 0 -hasinstances 0

    #-------------------------------------------------------------------
    # Group: Global Lookup Variables

    # Type Variable: derivedfg
    #
    # The foreground color for derived data (as opposed to input data).
    # This color is used by a variety of data browsers throughout the
    # application.  TBD: Consider making this a preference.

    typevariable derivedfg "#008800"

    #-------------------------------------------------------------------
    # Group: Type Variables

    # Type Variable: opts
    #
    # Application options.  These are set in a variety of ways.
    #
    # -ignoreuser      - If 1, ignore user preferences, etc.
    #                    Used for testing.
    #
    # -script filename - The name of a script to execute at start-up,
    #                    after loading the scenario file (if any).
    # -scratch dir     - The name of a directory to use for writing
    #                    log and working rdb files.
    #
    # athena(1) only:
    #
    # -url url         - A URL to load into the detail browser.
    #                    "%" is replaced with "/", to work around MSys
    #                    path-munging.

    typevariable opts -array {
        -ignoreuser 0
        -script     {}
        -scratch    {}
        -url        {}
    }

    # Array of info variables
    #
    # userMode  - normal | super

    typevariable info -array {
        userMode normal
    }

    # List of temporary SQL files to be read by athenadb

    typevariable guiviews {
        gui_scenario.sql
        gui_attitude.sql
        gui_econ.sql
        gui_info.sql
        gui_curses.sql
        gui_politics.sql
        gui_infrastructure.sql
        gui_application.sql
        gui_combat.sql
        gui_ground.sql
    }


    #-------------------------------------------------------------------
    # Group: Application Initialization

    # init argv
    #
    # argv - Command line arguments from main.
    #
    # Initializes the application.  This routine should be called once
    # at application start-up, and passed the arguments from the
    # shell command line.  In particular, it:
    #
    # * Determines where the application is installed.
    # * Creates a working directory.
    # * Opens the debugging log.
    # * Logs any loaded mods.
    # * Loads the user preferences, unless -ignoreuser is specified.
    # * Purges old working directories.
    # * Initializes the various application modules.
    # * Creates a number of statecontroller(n) objects to enable and
    #   disable various GUI components as application state changes.
    # * Sets the application icon.
    # * Opens the scenario specified on the command line, if any.
    #
    # Syntax:
    #   init _argv_
    #
    #   argv - Command line arguments (if any)
    #
    # See <usage> for the definition of the arguments.
    
    typemethod init {argv} {
        # FIRST, Process the command line.
        while {[string match "-*" [lindex $argv 0]]} {
            set opt [lshift argv]

            switch -exact -- $opt {
                -ignoreuser {
                    set opts($opt) 1
                }

                -script -
                -url    {
                    set opts($opt) [lshift argv]
                }

                -scratch {
                    set opts($opt) [lshift argv]
                }
                
                default {
                    app exit "Unknown option: \"$opt\"\n[app usage]"
                }
            }
        }

        if {[llength $argv] > 1} {
            app exit [app usage]
        }

        # NEXT, get the application directory
        appdir init

        # NEXT, validate that if -scrach is provided, it exists
        if {$opts(-scratch) ne ""} {
            if {![file exists $opts(-scratch)]} {
                app exit {
                    |<--
                    Error, scratch directory:

                        $opts(-scratch)

                    does not exist.
                }
            }
        }

        # NEXT, create the working directory.
        if {[catch {workdir init $opts(-scratch)} result]} {
            app exit {
                |<--
                Error, could not create working directory: 

                    [workdir join]

                Reason: $result
            }
        }

        # NEXT, create the preferences directory.
        if {!$opts(-ignoreuser)} {
            if {[catch {prefsdir init} result]} {
                app exit {
                    |<--
                    Error, could not create preferences directory: 

                        [prefsdir join]

                    Reason: $result
                }
            }
        }

        # NEXT, open the debugging log.
        log init

        # NEXT, log any loaded mods
        set modlist [mod list]
        if {[llength $modlist] > 0} {
            log normal app "Loaded Mods:\n[dictab format $modlist -headers]"
        } else {
            log normal app "No mods loaded."
        }

<<<<<<< HEAD
        # NEXT, initialize and load the user/compdb preferences
        prefs  init
        ::athena::compdb init
=======
        # NEXT, initialize and load the user preferences and compdb parms
        prefs init
        compdb init
>>>>>>> 3b48b04a
        
        if {!$opts(-ignoreuser)} {
            prefs load
            ::athena::compdb load
        }

        prefs configure -notifycmd \
            [list notifier send ::app <Prefs>]

        # NEXT, enable notifier(n) tracing
        notifier trace [myproc NotifierTrace]

        # NEXT, Create the working scenario RDB and initialize simulation
        # components
        athena create ::adb \
            -logdir       [workdir join log scenario]            \
            -executivecmd [mytypemethod DefineExecutiveCommands] \
            -tempsqlfiles \
                [lmap x $guiviews {file join $::app_athenawb::library sql $x}]

        notifier bind ::adb <NewLog> ::app [mytypemethod NewScenarioLog]

        # NEXT, configure and initialize other application modules.
        view init

        # NEXT, register / domains with myagent.
        appserver init

        myagent register ::appserver
        myagent register \
            [helpserver %AUTO% \
                 -helpdb    [appdir join docs athena.helpdb] \
                 -headercmd [mytypemethod HelpHeader]]
        myagent register \
            [rdbserver %AUTO% -domain /rdb -rdb ::adb]


        # NEXT, bind components together
        notifier bind ::app <Puck>          ::order_dialog {::order_dialog puck}
        notifier bind ::adb <InsaneOnTick>  ::app [mytypemethod InsaneOnTick]
        notifier bind ::adb.econ <SamError> ::app [mytypemethod EconError]
        notifier bind ::adb.econ <CgeError> ::app [mytypemethod EconError]

        # NEXT, create state controllers, to enable and disable
        # GUI components as application state changes.
        $type CreateStateControllers
        
        # NEXT, Create the main window.
        wm withdraw .
        appwin .main

        # NEXT, log that we're up.
        log normal app "Athena [kiteinfo version]"
        
        # NEXT, if a scenario file is specified on the command line,
        # open it.
        if {[llength $argv] == 1} {
            app open [file normalize [lindex $argv 0]]
        } else {

            # This makes sure that the notifier events are sent that
            # initialize the user interface.
            adb dbsync
        }

        # NEXT, if there's a script, execute it.
        if {$opts(-script) ne ""} {
            set script [file normalize $opts(-script)]

            if {![file exists $script]} {
                set message {
                    |<--
                    -script $opts(-script) does not exist.
                    The full path is:

                    $script
                }

                app error $message
            } elseif {[catch {
                adb executive call $opts(-script)
            } result eopts]} {
                if {[dict get $eopts -errorcode] eq "REJECT"} {
                    set message {
                        |<--
                        Order rejected in -script:

                        $result
                    }

                    app error $message
                } else {
                    log error app "Unexpected error in -script:\n$result"
                    log error app "Stack Trace:\n[dict get $eopts -errorinfo]"
                    
                    after idle {app showlog}
                    
                    app error {
                        |<--
                        Unexpected error during the execution of
                        -script $opts(-script).  See the 
                        Log for details.
                    }
                }
            }
        }

        # NEXT, if there's a URL, load it.
        if {$opts(-url) ne ""} {
            app show [string map {% /} $opts(-url)]
        }
    }

    
    # CreateStateControllers
    #
    # Creates a family of statecontroller(n) objects to manage
    # the state of GUI components as the application state changes.

    typemethod CreateStateControllers {} {
        namespace eval ::cond { }

        # Scenario is locked and idle (PAUSED)

        statecontroller ::cond::lockedAndIdle -events {
            ::adb <State>
        } -condition {
            [::adb is locked] && [::adb is idle]
        }


        # Simulation state is PREP.

        statecontroller ::cond::simIsPrep -events {
            ::adb <State>
        } -condition {
            [::adb state] eq "PREP"
        }

        # browser predicate

        statecontroller ::cond::predicate -condition {
            [$browser {*}$predicate]
        }


        statecontroller ::cond::simPrepPredicate -events {
            ::adb <State>
        } -condition {
            [::adb state] eq "PREP" &&
            [$browser {*}$predicate]
        }

        # Simulation state is not RUNNING or BUSY

        statecontroller ::cond::simIsStable -events {
            ::adb <State>
        } -condition {
            [::adb is idle]
        }

        # Simulation state is PREP or PAUSED
        #
        # Equivalent to simIsStable, but appropriate for controls
        # that send orders valid in PREP and PAUSED.

        statecontroller ::cond::simPrepPaused -events {
            ::adb <State>
        } -condition {
            [::adb state] in {PREP PAUSED}
        }

        # Simulation state is PREP or PAUSED, plus browser predicate

        statecontroller ::cond::simPP_predicate -events {
            ::adb <State>
        } -condition {
            [::adb state] in {PREP PAUSED} &&
            [$browser {*}$predicate]
        }

        # Order is available in the current state.
        #
        # Objdict:   order   THE:ORDER:NAME

        statecontroller ::cond::available -events {
            ::adb.order <Sync>
        } -condition {
            [::adb order available $order]
        }

        # One browser entry is selected.  The
        # browser should call update for its widgets.
        #
        # Objdict:   browser   The browser window

        statecontroller ::cond::single -condition {
            [llength [$browser curselection]] == 1
        }

        # Order is available, one browser entry is selected.  The
        # browser should call update for its widgets.
        #
        # Objdict:   order     THE:ORDER:NAME
        #            browser   The browser window

        statecontroller ::cond::availableSingle -events {
            ::adb.order <Sync>
        } -condition {
            [::adb order available $order]                &&
            [llength [$browser curselection]] == 1
        }

        # Order is available, one or more browser entries are selected.  The
        # browser should call update for its widgets.
        #
        # Objdict:   order     THE:ORDER:NAME
        #            browser   The browser window

        statecontroller ::cond::availableMulti -events {
            ::adb.order <Sync>
        } -condition {
            [::adb order available $order]              &&
            [llength [$browser curselection]] > 0
        }

        # Order is available, and the selection is deletable.
        # The browser should call update for its widgets.
        #
        # Objdict:   order     THE:ORDER:NAME
        #            browser   The browser window

        statecontroller ::cond::availableCanDelete -events {
            ::adb.order <Sync>
        } -condition {
            [::adb order available $order] &&
            [$browser candelete]
        }

        # Order is available, and the selection is updateable.
        # The browser should call update for its widgets.
        #
        # Objdict:   order     THE:ORDER:NAME
        #            browser   The browser window

        statecontroller ::cond::availableCanUpdate -events {
            ::adb.order <Sync>
        } -condition {
            [::adb order available $order] &&
            [$browser canupdate]
        }

        # Order is available, and the selection can be resolved.
        # The browser should call update for its widgets.
        #
        # Objdict:   order     THE:ORDER:NAME
        #            browser   The browser window

        statecontroller ::cond::availableCanResolve -events {
            ::adb.order <Sync>
        } -condition {
            [::adb order available $order] &&
            [$browser canresolve]
        }
    }

    # usage
    #
    # Returns the application's command-line syntax based on whether
    # in GUI mode or non-GUI mode
    
    typemethod usage {} {
        return [outdent {
            Usage: athena ?options...? ?scenario.adb?

            -script filename    A script to execute after loading
                                the scenario file (if any).
            -ignoreuser         Ignore preference settings.  
            -url url            Load the URL in the detail browser.
                                '%' is replaced with '/'.

            See athena(1) for more information.
        }]
    }

    # Type Method: NotifierTrace
    #
    # A notifier(n) trace command that logs all notifier events.
    #
    # Syntax:
    #   NotifierTrace _subject event eargs objects_

    proc NotifierTrace {subject event eargs objects} {
        set objects [join $objects ", "]
        log detail notify "send $subject $event [list $eargs] to $objects"
    }

    # NewScenarioLog filename
    #
    # filename  - A log file name
    #
    # Logs that the scenario has opened a new log file.

    typemethod NewScenarioLog {filename} {
        log warning adb "New log file: scenario/[file tail $filename]"
    }

    # HelpHeader udict
    #
    # Formats a custom header for help pages.

    typemethod HelpHeader {udict} {
        set out "<b><font size=2>Athena [version] Help</b>"
        append out "<hr><p>\n"
        
        return $out
    }


    #-------------------------------------------------------------------
    # Group: Utility Type Methods
    #
    # This routines are application-specific utilities provided to the
    # rest of the application.

    # help title
    #
    # title  - A help page title
    #
    # Shows a page with the desired title, if any, in the Detail Browser.

    typemethod help {{title ""}} {
        app show "/help/?[string trim $title]"
    }

    # Type Method: puts
    #
    # Writes the _text_ to the message line of the topmost appwin.
    #
    # Syntax: 
    #   puts _text_
    #
    #   text - A text string

    typemethod puts {text} {
        set topwin [app topwin]

        if {$topwin ne ""} {
            $topwin puts $text
        }
    }

    # delete order parmdict message
    #
    # order    - The delete order name
    # parmdict - The deletion parameters
    # message  - "Are you sure" message
    #
    # Normalizes the message and asks the user if he is sure.  If so,
    # deletes sends the delete order.  This is for use by browsers.

    typemethod delete {order parmdict message} {
        set answer [messagebox popup \
                        -title         "Are you sure?"                  \
                        -icon          warning                          \
                        -buttons       {ok "Delete it" cancel "Cancel"} \
                        -default       cancel                           \
                        -onclose       cancel                           \
                        -ignoretag     $order                           \
                        -ignoredefault ok                               \
                        -parent        [app topwin]                     \
                        -message       [normalize $message]]

        if {$answer eq "cancel"} {
            return
        }

        # NEXT, Send the delete order.
        adb order senddict gui $order $parmdict

    }

    # Type Method: error
    #
    # Normally, displays the error _text_ in a message box.
    #
    # Syntax:
    #   error _text_
    #
    #   text - A tsubst'd text string

    typemethod error {text} {
        set text [uplevel 1 [list tsubst $text]]

        if {[winfo exists .main]} {
            wm deiconify .main
            raise .main
            .main error $text
        } else {
            error $text
        }
    }

    # showlog
    #
    # Makes .main visible and shows the scrolling log.

    typemethod showlog {} {
        if {[winfo exists .main]} {
            wm deiconify .main
            raise .main
            .main tab view slog
        }
    }

    # Type Method: exit
    #
    # Exits the program,writing the text (if any) to standard output.
    # Saves the CLI's command history for the next session.
    #
    # Syntax:
    #   exit _?text?_
    #
    #   text - Optional error message, tsubst'd

    typemethod exit {{text ""}} {
        # FIRST, output the text.
        if {$text ne ""} {
            set text [uplevel 1 [list tsubst $text]]

            app DisplayExitText $text
        }

        # NEXT, save the main window prefs, if any.
        if {!$opts(-ignoreuser) && [winfo exists .main]} {
            .main session save
        }

        # NEXT, exit
        if {$text ne ""} {
            exit 1
        } else {
            exit
        }
    }

    # DisplayExitText text...
    #
    # text - An exit message: multiple lines, each as a separate arg.
    #
    # Displays the [app exit] text appropriately.
    # 

    typemethod DisplayExitText {args} {
        set text [join $args \n]

        # FIRST, if this is not windows then
        # a simple puts will do.
        if {[os flavor] ne "windows"} {
            puts $text
        } else {
            wm withdraw .
            modaltextwin popup \
                -title   "Athena is shutting down" \
                -message $text
        }
    }

    # topwin ?subcommand...?
    #
    # If there's no subcommand, returns the name of the topmost "Topwin"
    # widget.  A "Topwin" is a widget in which the user does work, and
    # from which he can pop up dialogs.
    #
    # Otherwise, delegates the subcommand to the top win.  If there is
    # no top win, this is a noop.

    typemethod topwin {args} {
        # FIRST, determine the topwin.  Note that [wm stackorder]
        # skips windows that are not mapped.
        set topwin ""

        foreach w [lreverse [wm stackorder .]] {
            if {[winfo class $w] eq "Topwin"} {
                set topwin $w
                break
            }
        }

        if {[llength $args] == 0} {
            return $topwin
        } elseif {[llength $args] == 1} {
            set args [lindex $args 0]
        }

        if {$topwin eq ""} {
            error "No topwin to execute command."
        }

        return [$topwin {*}$args]
    }

    # enter order ?parm value...?
    # enter order ?parmdict?
    #
    # order     - The name of an order
    # parmdict  - Initial parameter settings
    #
    # Pops up the order dialog for the named order given the parameters.

    typemethod enter {order args} {
        if {[llength $args] == 1} {
            set parmdict [lindex $args 0]
        } else {
            set parmdict $args
        }

        set order [string toupper $order]

        adb enter \
            -order     $order                      \
            -parmdict  $parmdict                   \
            -appname   "Athena [kiteinfo version]" \
            -master    [app topwin]                \
            -helpcmd   [list app help]
    }

    # show uri
    #
    # uri - A URI for some application resource
    #
    # Shows the URI in some way.  If it's a "gui:" URI, tries to
    # display it as a tab or order dialog.  Otherwise, it passes it
    # to the Detail browser.

    typemethod show {uri} {
        # FIRST, if there's no main window, just return.
        if {![winfo exists .main]} {
            return
        }

        # NEXT, get the scheme.  If it's not a gui:, punt to 
        # the Detail browser.

        if {[catch {
            array set parts [uri::split $uri]
        }]} {
            # Punt to normal error handling
            $type ShowInDetailBrowser $uri
            return
        }

        # NEXT, if the scheme isn't "gui", show in detail browser.
        if {$parts(scheme) ne "gui"} {
            $type ShowInDetailBrowser $uri
            return
        }

        # NEXT, what kind of "gui" url is it?

        if {[regexp {^tab/(\w+)$} $parts(path) dummy tab]} {
            if {[.main tab exists $tab]} {
                .main tab view $tab
            } else {
                # Punt
                $type GuiUrlError $uri "No such application tab"
            }
            return
        }

        if {[regexp {^order/([A-Za-z0-9:]+)$} $parts(path) dummy order]} {
            set order [string toupper $order]

            if {[::athena::orders exists $order]} {
                set parms [split $parts(query) "=+"]
                if {[catch {
                    app enter $order $parms
                } result]} {
                    puts $::errorInfo
                    $type GuiUrlError $uri $result
                }
            } else {
                # Punt
                $type GuiUrlError $uri "No such order"
            }
            return
        }

        # NEXT, unknown kind of win; punt to normal error handling.
        $type GuiUrlError $uri "No such window"
    }

    # ShowInDetailBrowser uri
    #
    # uri - A URI for some application resource
    #
    # Shows the URI in the Detail browser.

    typemethod ShowInDetailBrowser {uri} {
        [.main tab win detail] show $uri
        .main tab view detail
    }

    # GuiUrlError uri message
    #
    # uri     - A URI for a window we don't have.
    # message - A specific error message
    #
    # Shows an error.

    typemethod GuiUrlError {uri message} {
        app error {
            |<--
            Error in URI:
            
            $uri

            The requested gui:/ URL cannot be displayed by the application:

            $message
        }
    }

    # InsaneOnTick
    #
    # This is called when the scenario's on-tick sanity check fails.
    # The run stops automatically.

    typemethod InsaneOnTick {} {
        # FIRST, direct the user to the appropriate appserver page
        # if we are in GUI mode
        app show /app/sanity/ontick

        if {[winfo exists .main]} {
            messagebox popup \
                -parent  [app topwin]         \
                -icon    error                \
                -title   "Simulation Stopped" \
                -message [normalize {
        On-tick sanity check failed; simulation stopped.
        Please see the On-Tick Sanity Check report for details.
                }]
        }
    }

    # EconError
    #
    # This is called when the econ model fails.

    typemethod EconError {} {
        append msg "Failure in the econ model caused it to be disabled."
        append msg "\nSee the detail browser for more information."

        set answer [messagebox popup              \
                        -icon warning             \
                        -message $msg             \
                        -parent [app topwin]      \
                        -title  "Econ Disabled"   \
                        -buttons {ok "Ok" browser "Go To Detail Browser"}]

       if {$answer eq "browser"} {
           app show /app/econ
       }
    }

    #-------------------------------------------------------------------
    # Scenario Management
    #
    # These are the routines to be used by the rest of the application
    # to manage the scenario as a whole.  They delegate the bulk of
    # the work to the scenario object, providing only the application's
    # policy and error handling glue.

    # new
    #
    # Creates a new scenario, throwing away unsaved changes.

    typemethod new {} {
        # FIRST, log it.
        log normal app "New Scenario: Untitled"

        # NEXT, create a new, blank scenario
        ::adb reset

        app puts "New scenario created"

        # NEXT, Resync the app with the RDB.
        adb dbsync
    }

    # open filename
    #
    # filename - The name of the .adb file to open.
    #
    # Opens and loads an existing scenario, throwing away unsaved 
    # changes.
    
    typemethod open {filename} {
        # FIRST, try to open the scenario.
        try {
            ::adb load $filename
        } trap {ATHENA LOAD} {result} {
            # At least have an empty scenario.
            ::adb reset
            
            # Report the error
            app error {
                |<--
                Could not open scenario

                    $filename

                $result
            }
            return
        }

        # NEXT, set the current working directory to the scenario
        # file location.
        catch {cd [file dirname [file normalize $filename]]}

        # NEXT, log it.
        log normal app "Open Scenario: $filename"

        app puts "Opened Scenario [file tail $filename]"

        # NEXT, Resync the app with the RDB.
        adb dbsync
    }

    # save ?filename?
    #
    # filename - A new file name
    #
    # Saves the current scenario using the existing name.

    typemethod save {{filename ""}} {
        require {[adb is idle]} "The scenario cannot be saved in this state."

        # FIRST, notify the simulation that we're saving, so other
        # modules can prepare.
        notifier send $type <Saving>

        # NEXT, save the scenario to disk.
        try {
            adb save $filename
        } trap {ATHENA SAVE} {result eopts} {
            log warning scenario "Could not save: $result"
            log error scenario [dict get $eopts -errorinfo]
            app error {
                |<--
                Could not save as

                    $filename

                $result
            }

            return 0
        }

        # NEXT, set the current working directory to the scenario
        # file location.
        catch {cd [file dirname [file normalize $filename]]}

        # NEXT, log it.
        log normal app "Save Scenario: [adb adbfile]"

        app puts "Saved Scenario [file tail [adb adbfile]]"

        notifier send $type <ScenarioSaved>

        return 1
    }

    # revert
    #
    # Revert the current scenario to its last save (or to the 
    # default initial scenario if there is none).

    typemethod revert {} {
        if {[adb adbfile] ne ""} {
            app open [adb adbfile]
        } else {
            app new
        }
    }

    # lock
    #
    # Locks the scenario; displays sanity check failures.

    typemethod lock {} {
        require {[adb is idle] && [adb is unlocked]} \
            "The scenario cannot be locked in this state."

        lassign [adb sanity onlock] sev
 
        # Don't worry about warnings; warnings are only generated for
        # entities that will not affect the current run.
        if {$sev eq "ERROR"} {
            app show /app/sanity/onlock
            return
        }

        adb lock
    }

    # unlock
    #
    # Unlocks the scenario.

    typemethod unlock {} {
        adb unlock
    }

    # rebase
    #
    # Rebases the app, unlocking it and returning it to the prep state.

    typemethod rebase {} {
        require {[adb is locked] && [adb is idle]} \
            "The scenario cannot be rebased in this state."

        set answer \
            [messagebox popup \
                -title         "Are you sure?"                  \
                -icon          warning                          \
                -buttons       {ok "Rebase" cancel "Cancel"}    \
                -default       cancel                           \
                -ignoretag     rebase                       \
                -ignoredefault ok                               \
                -parent        [app topwin]                     \
                -message       [normalize {
                    By pressing "Rebase" you will be creating a
                    new scenario based on the current simulation
                    state.  This action cannot be undone, so be
                    sure to save the old scenario before you do
                    this.
                }]]

        if {$answer eq "cancel"} {
            return
        }

        adb unlock -rebase
    }

    #-------------------------------------------------------------------
    # Application-specific Executive Commands

    # eval script
    #
    # Evaluate the script; throw an error or return the script's value.
    # Either way, log what happens. Ignore empty scripts, and respect
    # the user mode.

    typemethod eval {script} {
        if {[string trim $script] eq ""} {
            return
        }

        log normal exec "Command: $script"

        # Make sure the command displays in the log before it
        # executes.
        update idletasks

        try {
            if {$info(userMode) eq "normal"} {
                set result [adb executive eval $script]
            } else {
                set result [uplevel #0 $script]
            }
        } on error {errmsg eopts} {
            log warning exec "Command error: $errmsg"
            return {*}$eopts $errmsg
        }

        return $result
    }


    # DefineExecutiveCommands exec
    #
    # exec - athena(n) executive object
    #
    # Defines application-specific executive commands.

    typemethod DefineExecutiveCommands {exec} {
        # clear
        $exec smartalias clear 0 0 {} \
            [list .main cli clear]

        # debug
        $exec smartalias debug 0 0 {} \
            [list ::marsgui::debugger new]

        # enter
        $exec smartalias enter 1 - {order ?parm value...?} \
            [mytypemethod enter]

        # help
        $exec smartalias help 0 - {?command...?} \
            [mytypemethod CliHelp]

        # load
        $exec smartalias load 1 1 {filename} \
            [mytypemethod open]

        # nbfill
        $exec smartalias nbfill 1 1 {varname} \
            [list .main nbfill]

        # new
        $exec smartalias new 0 0 {} \
            [mytypemethod new]

        # prefs
        $exec ensemble prefs

        # prefs get
        $exec smartalias {prefs get} 1 1 {prefs} \
            [list prefs get]

        # prefs help
        $exec smartalias {prefs help} 1 1 {parm} \
            [list prefs help]

        # prefs list
        $exec smartalias {prefs list} 0 1 {?pattern?} \
            [list prefs list]

        # prefs names
        $exec smartalias {prefs names} 0 1 {?pattern?} \
            [list prefs names]

        # prefs reset
        $exec smartalias {prefs reset} 0 0 {} \
            [list prefs reset]

        # prefs set
        $exec smartalias {prefs set} 2 2 {prefs value} \
            [list prefs set]

        # save
        $exec smartalias save 1 1 {filename} \
            [mytypemethod save]

        # show
        $exec smartalias show 1 1 {url} \
            [mytypemethod show]

        # super
        $exec smartalias super 1 - {arg ?arg...?} \
            [mytypemethod Super]

        # usermode
        $exec smartalias {usermode} 0 1 {?mode?} \
            [mytypemethod usermode]

    }

    # usermode ?mode?
    #
    # mode     normal|super
    #
    # Queries/sets the CLI mode.  In normal mode, all commands are 
    # methodessed by the smartinterp, unless "super" is used.  In
    # super mode, all commands are methodessed by the main interpreter.

    typemethod usermode {{mode ""}} {
        # FIRST, handle queries
        if {$mode eq ""} {
            return $info(userMode)
        }

        # NEXT, check the mode
        require {$mode in {normal super}} \
            "Invalid mode, should be one of: normal, super"

        # NEXT, save it.
        set info(userMode) $mode

        # NEXT, this is usually a CLI command; it looks odd to
        # return the mode in this case, so don't.
        return
    }


    # Super args
    #
    # Executes args as a command in the global namespace
    typemethod Super {args} {
        namespace eval :: $args
    }

    # CliHelp args
    #
    # Displays the help for the command 

    typemethod CliHelp {args} {
        if {[llength $args] == 0} {
            app show /help/command.html
        } else {
            app help $args
        }
    }

}


#-----------------------------------------------------------------------
# Section: Miscellaneous Application Utility Procs

# usermode ?mode?
#
# Sets the usermode.  For use when usermode is super.

proc usermode {{mode ""}} {
    ::app usermode $mode
}

# version
#
# Returns the application version.

proc version {} {
    return [kiteinfo version]
}

# profile ?depth? command ?args...?
#
# Calls the command once using [time], in the caller's context,
# and logs the outcome, returning the command's return value.
# In other words, you can stick "profile" before any command name
# and profile that call without changing code or adding new routines.
#
# If the depth is given, it must be an integer; that many "*" characters
# are added to the beginning of the log message.

proc profile {args} {
    if {[string is integer -strict [lindex $args 0]]} {
        set prefix "[string repeat * [lshift args]] "
    } else {
        set prefix ""
    }

    set msec [lindex [time {
        set result [uplevel 1 $args]
    } 1] 0]

    log detail app "${prefix}profile [list $args] $msec"

    return $result
}


# Proc: bgerror
#
# Logs background errors; the errorInfo is stored in ::bgErrorInfo
#
# Syntax:
#   bgerror _msg_

proc bgerror {msg} {
    global errorInfo
    global bgErrorInfo

    set bgErrorInfo $errorInfo
    log error app "bgerror: $msg"
    log error app "Stack Trace:\n$bgErrorInfo"

    adb halt

    # Gather any error context we may have
    set trace ""
    set level [info level]

    if {$level > 0} {
        set trace "bgerror context:\n"
        for {set lvl [expr {$level-1}]} {$lvl > 0} {incr lvl -1} {
            append trace "$lvl [info level $lvl]\n"
        }
    }

    if {[winfo exists .main]} {
        if {$trace ne ""} {
            log error app $trace
        }

        wm deiconify .main
        raise .main
        .main tab view slog

        app error {
            |<--
            An unexpected error has occurred;
            please see the log for details.
        }
    } else {
        puts "bgerror: $msg"
        puts "Stack Trace:\n$bgErrorInfo\n$trace"
    }
}


<|MERGE_RESOLUTION|>--- conflicted
+++ resolved
@@ -207,15 +207,9 @@
             log normal app "No mods loaded."
         }
 
-<<<<<<< HEAD
-        # NEXT, initialize and load the user/compdb preferences
-        prefs  init
-        ::athena::compdb init
-=======
         # NEXT, initialize and load the user preferences and compdb parms
         prefs init
         compdb init
->>>>>>> 3b48b04a
         
         if {!$opts(-ignoreuser)} {
             prefs load
