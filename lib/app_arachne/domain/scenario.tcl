#-----------------------------------------------------------------------
# TITLE:
#   domain/scenario.tcl
#
# PROJECT:
#   athena - Athena Regional Stability Simulation
#
# PACKAGE:
#   app_arachne(n): Arachne Implementation Package
#
# AUTHOR:
#   Will Duquette
#
# DESCRIPTION:
#   /scenario: The smartdomain(n) for scenario data.
#
#   Additional URLs are defined in domain/scenario_*.tcl.
#
#-----------------------------------------------------------------------

oo::class create /scenario {
    superclass ::projectlib::smartdomain

    #-------------------------------------------------------------------
    # Constructor

    constructor {} {
        next /scenario

        # FIRST, configure the HTML buffer
        hb configure \
            -cssfile   "/athena.css"         \
            -headercmd [mymethod htmlHeader] \
            -footercmd [mymethod htmlFooter]
    }            

    #-------------------------------------------------------------------
    # Header and Footer

    method htmlHeader {hb title} {
        $hb h1 -style "background: red;" \
            "&nbsp;Arachne: Athena Regional Stability Simulation"   
    }

    method htmlFooter {hb} {
        $hb hr
        $hb putln "Athena Arachne [app version] - [clock format [clock seconds]]"
        $hb para
    }

    #-------------------------------------------------------------------
    # Utility Methods.

    # qdictdump
    #
    # Outputs the qdict contents and OK flag to stdout, for debugging.

    method qdictdump {} {
        puts "qdict ok? [qdict ok]: <[qdict parms]>"
    }
    
    # dictpre dict
    #
    # Formats a dictionary as a record of preformatted fields.

    method dictpre {dict} {
        hb record
        dict for {key value} $dict {
            hb field-with "<b>$key</b>:" { hb pre $value }
        }
        hb /record
    }

    # ErrorList message ?errdict?
    #
    # message - An overall error message
    # errdict - A dictionary of parameter names and error messages.
    #
    # Formats the parameter errors under the overall message.  errdict
    # defaults to [qdict errors]

    method ErrorList {message {errdict ""}} {
        hb putln ""
        hb span -class error $message
        hb para

        hb ul

        if {[dict size $errdict] == 0} {
            set errdict [qdict errors]
        }

        foreach {parm msg} $errdict {
            hb li
            hb put $parm: 

            hb span -class error " $msg, \"[qdict get $parm]\""
            hb /li
        }

        hb /ul
    }

    # ScenarioTable ?-radio name? ?-cases list? ?-omit list?
    #
    # Adds a table of the existing scenarios to the page.
    # If -radio is given, the first column contains radio buttons
    # with the given name.

    method ScenarioTable {args} {
        # FIRST, get the options
        set rparm     ""
        set omissions {}
        set cases     [case names]

        foroption opt args -all {
            -radio { set rparm     [lshift args] }
            -cases { set cases     [lshift args] }
            -omit  { set omissions [lshift args] }
        }

        # NEXT, get the list of scenarios.
        # TBD: Need a filter method
        set caselist [list]

        foreach case $cases {
            if {$case ni $omissions} {
                lappend caselist $case
            }
        }

        set cases $caselist

        if {[llength $cases] == 0} {
            hb putln "There are no available scenarios."
            hb para
            return
        }

        # NEXT, get the headers.
        set headers {
            "ID" "Name" "Original Source" "State" "Tick" "Week"
        }

        if {$rparm ne ""} {
            set headers [linsert $headers 0 ""]
        }

        # NEXT, format the table.

        hb table -headers $headers {
            foreach case $cases {
                set cdict [case metadata $case]
                hb tr {
                    if {$rparm ne ""} {
                        hb td-with { hb radio $rparm $case }
                    }
                    hb td-with { 
                        hb putln <b>
                        hb iref /$case $case
                        hb put </b>
                    }
                    hb td [dict get $cdict longname]
                    hb td [dict get $cdict source]
                    hb td [dict get $cdict state]
                    hb td [dict get $cdict tick]
                    hb td [dict get $cdict week]
                }
            }
        }
        hb para
    }

    # FileTable ?-radio name?
    #
    # Adds a table of files in the -scenariodir to the page.
    # If -radio is given, the first column contains radio buttons
    # with the given name.

    method FileTable {args} {
        # FIRST, get the options
        set rparm ""

        foroption opt args -all {
            -radio { set rparm [lshift args] }
        }

        # NEXT, get the headers.
        set headers {
            "File Name" "Size" "Last Modified"
        }

        if {$rparm ne ""} {
            set headers [linsert $headers 0 ""]
        }

        # NEXT, get the files from the -scenariodir.
        set filenames [glob \
                        -nocomplain \
                        -tails      \
                        -directory [case scenariodir] \
                        *.adb *.tcl]

        # NEXT, format the table.
        if {[llength $filenames] == 0} {
            hb putln "No files found."
        } else {
            hb table -headers $headers {
                foreach name $filenames {
                    set fullname [case scenariodir $name]
                    hb tr {
                        if {$rparm ne ""} {
                            hb td-with {hb radio $rparm $name}
                        }
                        hb td $name
                        hb td [file size $fullname]
                        hb td [clock format [file mtime $fullname]]
                    }
                }
            }
        }
    }

    # ValidateCase case
    #
    # If case is not a valid case, throws NOTFOUND.

    method ValidateCase {case} {
        # FIRST, do we have the scenario?
        set case [string tolower $case]

        if {$case ni [case names]} {
            throw NOTFOUND "No such scenario: \"$case\""
        }

        return $case
    }

    # MainNavBar
    #
    # Returns a navigation bar for the toplevel pages

    method MainNavBar {} {
        hb hr
        hb xref /index.html "Home"
        hb put " | "
        hb iref /index.html "Scenarios"
        hb put " | "
        hb iref /new.html "New"
        hb put " | "
        hb iref /clone.html "Clone"
        hb put " | "
        hb iref /import.html "Import"
        hb put " | "
        hb iref /export.html "Export"
        hb put " | "
        hb iref /remove.html "Remove"
        hb hr
        hb para
    }

    # CaseNavBar
    #
    # Returns a navigation bar for the scenario pages

    method CaseNavBar {case} {
        hb hr
        hb xref /index.html "Home"
        hb put " | "
        hb iref /index.html "Scenarios"
        hb put " | "
        hb iref /$case/index.html "Case"
        hb put " | "
<<<<<<< HEAD
        hb iref /$case/actor/index.html "Actors"
        hb put " | "
        hb iref /$case/nbhood/index.html "Neighborhoods"
        hb put " | "
        hb iref /$case/civgroup/index.html "Civilian Groups"
        hb put " | "
        hb iref /$case/frcgroup/index.html "Force Groups"
        hb put " | "
        hb iref /$case/orggroup/index.html "Organization Groups"
=======
        hb iref /$case/sanity/onlock.html "Sanity"
>>>>>>> c5589e4b
        hb put " | "
        hb iref /$case/order.html "Orders"
        hb put " | "
        hb iref /$case/script.html "Scripts"
        hb hr
        hb para
    }

    # FormatFailureList case flist
    #
    # flist  - A list of sanity failure dictionaries.
    #
    # Formats the failure list as a table.

    method FormatFailureList {case flist} {
        hb table -headers {"Severity" "Code" "Entity" "Message"} {
            foreach dict $flist {
                dict with dict {}
                set elink [my GetEntityLink $case $entity]

                hb tr {
                    hb td-with { 
                        if {$severity eq "error"} {
                            set cls error
                        } else {
                            set cls ""
                        }

                        hb span -class $cls [esanity longname $severity]
                    }
                    hb td      $code
                    hb td-with { hb iref $elink $entity }
                    hb td      $message
                }
            }
        }
    }

    # GetEntityLink case entity
    #
    # case    - A scenario case ID
    # entity  - An entity reference
    #
    # Returns an appropriate iref link for the named entity.

    method GetEntityLink {case entity} {
        return  /$case/$entity/index.html
    }
}

#-------------------------------------------------------------------
# General Content

smarturl /scenario /index.html {
    Displays a list of loaded scenarios, with various interactive
    controls.
} {
    hb page "Scenarios"
    hb h1 "Scenarios"
    hb para

    my MainNavBar
    hb para

    hb putln "The following scenarios are loaded ("
    hb iref /index.json json
    hb put )

    hb para

    my ScenarioTable


    return [hb /page]
}

smarturl /scenario /index.json {
    Returns a JSON list of scenario metadata objects.
} {
    set table [list]

    foreach case [case names] {
        set cdict [case metadata $case]
        dict set cdict url   "/scenario/$case/index.json"

        lappend table $cdict
    }

    return [js dictab $table]
}

#-----------------------------------------------------------------------
# New Scenario

smarturl /scenario /new.html {
    Presents a page that allows the user to create a new, empty 
    scenario.<p>

    If {op} is "new", then a new scenario is created and assigned
    an ID and long name, and the server redirects to the scenario
    index.  If {target} is given, it must be an existing scenario; the 
    scenario's contents will be reset to the empty state.  Otherwise,
    a new scenario ID will be generated.
    If {longname} is given, the scenario will be given the new
    name.<p>

    If {op} is "", the page displays the information and form needed
    to create a new scenario.  The parameters may be submitted to the
    same page, or to the JSON interface.<p>
} {
    # FIRST, get the query parameters
    qdict prepare op -in {new}
    qdict prepare case -tolower -in [case names]
    qdict prepare longname
    qdict assign op case longname


    # NEXT, set up a form
    hb page "New Scenario"
    hb h1 "New Scenario"

    my MainNavBar

    if {$op eq "new"} {
        if {[qdict ok]} {
            set newcase [case new $case $longname]
            hb putln "Created scenario \"$newcase\": " \
                "\"[case metadata $newcase longname]\""
        } else {
            my ErrorList "Could not create a new scenario:"
        }
        hb hr
    }

    hb form
    hb hidden op new
    hb label longname "Long Name:"
    hb entry longname -size 15
    hb label case "Replacing:"
    hb enumlong case [linsert [case namedict] 0 "" ""]
    hb submit "New Scenario"
    hb submit -formaction [my domain]/new.json "JSON"
    hb /form
    hb para

    hb hr

    hb h2 "Existing Scenarios"

    my ScenarioTable

    return [hb /page]
}

smarturl /scenario /new.json {
    Creates a new, empty scenario, assigning it an id and longname.
    If {target} is given, it must be an existing scenario; the 
    scenario's contents will be reset to the empty state.
    If {longname} is given, the scenario will be given the new
    name.  On success, returns a list 
    <pre>["OK", "{case}"]</pre>, where the <i>case</i> is 
    either <i>target</i> or a newly generated case ID.
} {
    qdict prepare case -tolower -in [case names]
    qdict prepare longname
    qdict assign case longname

    if {![qdict ok]} {
        return [js reject [qdict errors]]
    }

    # NEXT, create it.
    return [js ok [case new $case $longname]]
}

#-----------------------------------------------------------------------
# Clone Scenario


smarturl /scenario /clone.html {
    Presents a page that allows the user to clone a scenario.<p>

    If {op} is "clone", then scenario {source} is cloned as a new scenario
    and assigned an ID and long name, and the server redirects to the 
    scenario index.  If {target} is given, it must be the ID of an
    existing scenario; the scenario's contents will be replaced with the 
    cloned data.  If {longname} is given, the cloned scenario will be given 
    the new long name.<p>

    If {op} is "", the page displays the information and form needed
    to clone a scenario, including a list of the available scenario. 
    The parameters may be submitted to the same page, or to 
    the JSON interface.<p>
} {
    # FIRST, get the query parameters
    qdict prepare op -in {clone}
    qdict prepare source -required -tolower -in [case names]
    qdict prepare target -tolower -in [case names]
    qdict prepare longname
    qdict assign op source target longname

    qdict checkon target {
        if {$target eq $source} {
            qdict reject target "Cannot clone scenario to itself"
        }            
    }


    # NEXT, clone the scenario if the parms are OK and we were 
    # so requested.
    if {$op eq "clone" && [qdict ok]} {
        case clone $source $target $longname
        my redirect /scenario/index.html
    }

    # NEXT, set up a form
    hb page "Clone Scenario"
    hb h1 "Clone Scenario"

    my MainNavBar

    if {$op eq "clone" && ![qdict ok]} {
        my ErrorList "Could not clone a scenario:"
        hb hr
    }

    hb form
    hb hidden op clone
    hb label longname "Long Name:"
    hb entry longname -size 15
    hb label target "Replacing:"
    hb enumlong target [linsert [case namedict] 0 "" ""]
    hb submit "Clone"
    hb submit -formaction [my domain]/clone.json "JSON"

    hb para
    hb putln "Available for Cloning:"
    hb para

    my ScenarioTable -radio source
    hb /form

    return [hb /page]
}


smarturl /scenario /clone.json {
    Clones existing scenario {source} as a new scenario, assigning
    it an id and longname.  If {target} is given, it must be an 
    existing scenario other than {source}; the clone will replace
    the previous state of scenario {target}.  Otherwise, a 
    {target} will be chosen automatically.
    If {longname} is given, the scenario will be given the new
    name.  On success, returns a list ["OK", "{target}"].
} {
    qdict prepare source    -required -tolower -in [case names]
    qdict prepare target    -tolower -in [case names]
    qdict prepare longname

    qdict assign source target longname

    qdict checkon target {
        if {$target eq $source} {
            qdict reject target "Cannot clone scenario to itself"
        }            
    }

    if {![qdict ok]} {
        return [js reject [qdict errors]]
    }


    # NEXT, create it.
    return [js ok [case clone $source $target $longname]]
}

#-----------------------------------------------------------------------
# Import Scenario

smarturl /scenario /import.html {
    Presents a page that allows the user to import a scenario
    from disk.<p>

    If {op} is "import", then {filename} is imported as a new scenario
    and assigned an ID and long name, and the server redirects to the 
    scenario index.  If {case} is given, it must be an existing scenario; the 
    scenario's contents will be replaced with the imported data.
    If {longname} is given, the scenario will be given the new
    name.<p>

    If {op} is "", the page displays the information and form needed
    to import a scenario, including a list of the available scenario
    files. The parameters may be submitted to the same page, or to 
    the JSON interface.<p>
} {
    # FIRST, get the query parameters
    qdict prepare op -in {import}
    qdict prepare filename -required
    qdict prepare case -tolower -in [case names]
    qdict prepare longname
    qdict assign op filename case longname

    # NEXT, create a new scenario if the parms are OK and we were 
    # so requested.
    if {$op eq "import" && [qdict ok]} {
        try {
            set theID [case import $filename $case $longname]
            set status ok
        } trap {SCENARIO IMPORT} {result} {
            qdict reject filename $result
            set status error
        }

        # Note: exits the method.
        if {$status eq "ok"} {
            my redirect /scenario/index.html
        }
    }

    # NEXT, set up a form
    hb page "Import Scenario"
    hb h1 "Import Scenario"

    my MainNavBar

    if {$op eq "import" && ![qdict ok]} {
        my ErrorList "Could not import a scenario:"
        hb hr
    }

    hb form
    hb hidden op import
    hb label longname "Long Name:"
    hb entry longname -size 15
    hb label case "Replacing:"
    hb enumlong case [linsert [case namedict] 0 "" ""]
    hb submit "Import"
    hb submit -formaction [my domain]/import.json "JSON"

    hb para
    hb putln "Available for Import:"
    hb para

    my FileTable -radio filename

    hb /form
    hb para

    hb hr

    hb h2 "Existing Scenarios"

    my ScenarioTable

    return [hb /page]
}


smarturl /scenario /import.json {
    Imports scenario {filename} and loads it into memory.
    The {filename} must name a file in the 
    <tt>-scenariodir</tt>.  If the {case} is given,
    the scenario will replace the existing scenario with that 
    ID; otherwise a new ID will be assigned.  
    If the {longname} is given, the scenario will
    be assigned that name.  On success, returns a list
    ["OK", "{case}"].
} {
    qdict prepare filename -required
    qdict prepare case -tolower -in [case names]
    qdict prepare longname

    qdict assign filename case longname

    if {![qdict ok]} {
        return [js reject [qdict errors]]
    }

    # NEXT, try to import it.
    try {
        set theID [case import $filename $case $longname]
    } trap {SCENARIO IMPORT} {result} {
        qdict reject filename $result
        return [js reject [qdict errors]]
    }

    return [js ok $theID]
}

#-----------------------------------------------------------------------
# Export Scenario

smarturl /scenario /export.html {
    Presents a page that allows the user to export a scenario.<p>

    If {op} is "export", then scenario {case} is exported to the given
    {filename} in the -scenariodir.<p>

    The page displays the information and form needed
    to export a scenario, including a list of the available scenarios
    and a list of the files in the -scenariodir.
    The parameters may be submitted to the same page, or to 
    the JSON interface.<p>
} {
    # FIRST, get the query parameters
    qdict prepare op -in {export}
    qdict prepare case -required -tolower -in [case names]
    qdict prepare filename -required 
    qdict assign op case filename


    # NEXT, clone the scenario if the parms are OK and we were 
    # so requested.
    if {$op eq "export" && [qdict ok]} {
        try {
            set theFileName [case export $case $filename]
        } trap {SCENARIO EXPORT} {result} {
            qdict reject filename $result
        }
    }

    # NEXT, set up a form
    hb page "Export Scenario"
    hb h1 "Export Scenario"

    my MainNavBar

    if {$op eq "export"} {
        if {[qdict ok]} {
            hb putln "Exported scenario $case to the scenario directory" \
                " as '$filename'."
        } else {
            my ErrorList "Could not export the scenario:"
        }
        hb para
        hb hr
        hb para
    }

    hb form
    hb hidden op export
    hb label filename "File Name:"
    hb entry filename -size 20
    hb put " (.adb or .tcl) "
    hb submit "Export"
    hb submit -formaction [my domain]/export.json "JSON"

    hb para
    hb putln "Select a Scenario to Export:"
    hb para

    my ScenarioTable -radio case
    hb /form

    hb para

    hb h2 "Saved Scenarios:"

    my FileTable

    return [hb /page]
}


smarturl /scenario /export.json {
    Exports scenario {case} to the <tt>-scenariodir</tt> as
    {filename}.  The file type may be "<tt>.adb</tt>" for a
    standard Athena scenario file or "<tt>.tcl</tt>" for a
    scenario script.  If no file type is given, "<tt>.adb</tt>"
    is assumed.  On success, returns a list
    ["OK", "{filename}"].
} {
    qdict prepare case -required -tolower -in [case names]
    qdict prepare filename -required
    qdict assign case filename

    if {![qdict ok]} {
        return [js reject [qdict errors]]
    }

    # NEXT, try to export it.
    try {
        set theFileName [case export $case $filename]
    } trap {SCENARIO EXPORT} {result} {
        qdict reject filename $result
        return [js reject [qdict errors]]
    }

    return [js ok $theFileName]
}

#-----------------------------------------------------------------------
# Remove Scenario

smarturl /scenario /remove.html {
    Presents a page that allows the user to remove a scenario from
    the session.<p>

    If {op} is "remove", then scenario {case} is removed from the 
    session.<p>

    The page displays the information and form needed
    to remove a loaded scenario, including a list of the 
    available scenarios.
    The parameters may be submitted to the same page, or to 
    the JSON interface.<p>
} {
    # FIRST, get the query parameters
    qdict prepare op -in {remove}
    qdict prepare case -required -tolower -in [case names]
    qdict assign op case 

    if {$case eq "case00"} {
        qdict reject case "Cannot remove the base case"
    }


    # NEXT, remove the scenario if the parms are OK and we were 
    # so requested.
    if {$op eq "remove" && [qdict ok]} {
        case remove $case
    }

    # NEXT, set up a form
    hb page "Remove Scenario"
    hb h1 "Remove Scenario"

    my MainNavBar

    if {$op eq "remove"} {
        if {[qdict ok]} {
            hb putln "Removed scenario $case from the session."
        } else {
            my ErrorList "Could not remove the scenario:"
        }
        hb para
        hb hr
        hb para
    }

    if {[llength [case names]] == 1} {
        hb putln {
            <b>There are no remaining scenarios that can be
            removed.</b>
        }
    } else {
        hb form
        hb hidden op remove
        hb submit "Remove"
        hb submit -formaction [my domain]/remove.json "JSON"

        hb para
        hb putln "Select a Scenario to Remove:"
        hb para

        my ScenarioTable -radio case -omit case00
        hb /form
    }


    return [hb /page]
}


smarturl /scenario /remove.json {
    Removes scenario {case} from the current session; export it first
    if you wish to keep the data.  On success, returns a list ["OK", "{message}"].
} {
    qdict prepare case -required -tolower -in [case names]

    qdict assign case
   
    if {$case eq "case00"} {
        qdict reject case "Cannot remove the base case"
    }


    if {![qdict ok]} {
        return [js reject [qdict errors]]
    }

    # NEXT, create it.
    case remove $case
    return [js ok "Deleted $case"]
}

#-----------------------------------------------------------------------
# Compare scenarios (prototype)

smarturl /scenario /diff.json {
    Compares scenario {id2} with scenario {id1} looking 
    for significant differents in the outputs.  If {id2} is
    omitted, compares scenario {id1} at time 0 with itself
    at its latest time.  The scenarios must be comparable, 
    i.e., contain the same basic entities (groups, actors,
    etc.).  Returns ["ERROR", "{message}"] on error, and 
    and ["OK",{comparison}] otherwise.  See the 
    Arachne interface specification for a description of 
    the {comparison} object.<p>
} {
    qdict prepare id1 -required -tolower -in [case names]
    qdict prepare id2           -tolower -in [case names]

    qdict assign id1 id2
   
    if {![qdict ok]} {
        return [js reject [qdict errors]]
    }

    # Check for advanced time.
    # TBD: Add "case diff"?

    set s1 [case get $id1]

    if {![$s1 is advanced]} {
        qdict reject id1 "Time has not been advanced"
    } elseif {[$s1 isbusy]} {
        qdict reject id1 "Scenario is busy; please wait."
    }

    if {$id2 ne ""} {
        set s2 [case get $id2]

        if {![$s2 is advanced]} {
            qdict reject id2 "Time has not been advanced"
        } elseif {[$s2 isbusy]} {
            qdict reject id2 "Scenario is busy; please wait."
        }
    } else {
        set id2 $id1
        set s2 $s1
    }

    if {![qdict ok]} {
        return [js reject [qdict errors]]
    }

    # NEXT, do the comparison
    try {
        set comp [athena diff $s1 $s2]
    } trap {SCENARIO INCOMPARABLE} {result} {
        return [js error $result]
    }

    # NEXT, build the response.
    dict set result id1 $id1
    dict set result t1  [$comp t1]
    dict set result id2 $id2
    dict set result t2  [$comp t2]

    set hud [huddle compile dict $result]
    huddle set hud diffs [$comp diffs huddle]

    $comp destroy

    return [js ok $hud]
}


<|MERGE_RESOLUTION|>--- conflicted
+++ resolved
@@ -271,7 +271,6 @@
         hb put " | "
         hb iref /$case/index.html "Case"
         hb put " | "
-<<<<<<< HEAD
         hb iref /$case/actor/index.html "Actors"
         hb put " | "
         hb iref /$case/nbhood/index.html "Neighborhoods"
@@ -281,9 +280,8 @@
         hb iref /$case/frcgroup/index.html "Force Groups"
         hb put " | "
         hb iref /$case/orggroup/index.html "Organization Groups"
-=======
+        hb put " | "
         hb iref /$case/sanity/onlock.html "Sanity"
->>>>>>> c5589e4b
         hb put " | "
         hb iref /$case/order.html "Orders"
         hb put " | "
